"use strict";
var __importDefault = (this && this.__importDefault) || function (mod) {
    return (mod && mod.__esModule) ? mod : { "default": mod };
};
Object.defineProperty(exports, "__esModule", { value: true });
exports.genUserStateFromParams = exports.genUserStateFromContract = exports.genUnirepStateFromParams = exports.genUnirepStateFromContract = exports.genNewSMT = exports.genReputationNullifier = exports.genEpochKeyNullifier = exports.genEpochKey = exports.verifyUSTEvents = exports.verifyUserStateTransitionEvent = exports.verifyProcessAttestationEvents = exports.verifyProcessAttestationEvent = exports.verifyStartTransitionProofEvent = exports.verifySignUpProofEvent = exports.verifyReputationProofEvent = exports.verifyEpochKeyProofEvent = exports.formatProofForSnarkjsVerification = exports.getTreeDepthsForTesting = exports.computeInitUserStateRoot = exports.computeEmptyUserStateRoot = exports.SMT_ZERO_LEAF = exports.SMT_ONE_LEAF = exports.defaultUserStateLeaf = void 0;
const keyv_1 = __importDefault(require("keyv"));
const assert_1 = __importDefault(require("assert"));
const contracts_1 = require("@unirep/contracts");
const crypto_1 = require("@unirep/crypto");
const testLocal_1 = require("../config/testLocal");
const UnirepState_1 = require("./UnirepState");
const UserState_1 = require("./UserState");
const nullifierDomainSeparator_1 = require("../config/nullifierDomainSeparator");
const circuits_1 = require("@unirep/circuits");
const defaults_1 = require("../cli/defaults");
const defaultUserStateLeaf = crypto_1.hash5([BigInt(0), BigInt(0), BigInt(0), BigInt(0), BigInt(0)]);
exports.defaultUserStateLeaf = defaultUserStateLeaf;
const SMT_ZERO_LEAF = crypto_1.hashLeftRight(BigInt(0), BigInt(0));
exports.SMT_ZERO_LEAF = SMT_ZERO_LEAF;
const SMT_ONE_LEAF = crypto_1.hashLeftRight(BigInt(1), BigInt(0));
exports.SMT_ONE_LEAF = SMT_ONE_LEAF;
const computeEmptyUserStateRoot = (treeDepth) => {
    const t = new crypto_1.IncrementalQuinTree(treeDepth, defaultUserStateLeaf, 2);
    return t.root;
};
exports.computeEmptyUserStateRoot = computeEmptyUserStateRoot;
const computeInitUserStateRoot = async (treeDepth, leafIdx, airdropPosRep) => {
    const t = await crypto_1.SparseMerkleTreeImpl.create(new keyv_1.default(), treeDepth, defaultUserStateLeaf);
    const leafValue = crypto_1.hash5([BigInt(airdropPosRep), BigInt(0), BigInt(0), BigInt(1)]);
    await t.update(BigInt(leafIdx), leafValue);
    return t.getRootHash();
};
exports.computeInitUserStateRoot = computeInitUserStateRoot;
const getTreeDepthsForTesting = (deployEnv = "circuit") => {
    if (deployEnv === 'contract') {
        return {
            "userStateTreeDepth": testLocal_1.userStateTreeDepth,
            "globalStateTreeDepth": testLocal_1.globalStateTreeDepth,
            "epochTreeDepth": testLocal_1.epochTreeDepth,
        };
    }
    else if (deployEnv === 'circuit') {
        return {
            "userStateTreeDepth": testLocal_1.circuitUserStateTreeDepth,
            "globalStateTreeDepth": testLocal_1.circuitGlobalStateTreeDepth,
            "epochTreeDepth": testLocal_1.circuitEpochTreeDepth,
        };
    }
    else {
        throw new Error('Only contract and circuit testing env are supported');
    }
};
exports.getTreeDepthsForTesting = getTreeDepthsForTesting;
const genEpochKey = (identityNullifier, epoch, nonce, _epochTreeDepth = testLocal_1.circuitEpochTreeDepth) => {
    const values = [
        identityNullifier,
        epoch,
        nonce,
        BigInt(0),
        BigInt(0),
    ];
    let epochKey = crypto_1.hash5(values).toString();
    // Adjust epoch key size according to epoch tree depth
    const epochKeyModed = BigInt(epochKey) % BigInt(2 ** _epochTreeDepth);
    return epochKeyModed;
};
exports.genEpochKey = genEpochKey;
const genEpochKeyNullifier = (identityNullifier, epoch, nonce) => {
    return crypto_1.hash5([nullifierDomainSeparator_1.EPOCH_KEY_NULLIFIER_DOMAIN, identityNullifier, BigInt(epoch), BigInt(nonce), BigInt(0)]);
};
exports.genEpochKeyNullifier = genEpochKeyNullifier;
const genReputationNullifier = (identityNullifier, epoch, nonce, attesterId) => {
    return crypto_1.hash5([nullifierDomainSeparator_1.REPUTATION_NULLIFIER_DOMAIN, identityNullifier, BigInt(epoch), BigInt(nonce), attesterId]);
};
exports.genReputationNullifier = genReputationNullifier;
const genNewSMT = async (treeDepth, defaultLeafHash) => {
    return crypto_1.SparseMerkleTreeImpl.create(new keyv_1.default(), treeDepth, defaultLeafHash);
};
exports.genNewSMT = genNewSMT;
const formatProofForSnarkjsVerification = (_proof) => {
    return {
        pi_a: [
            _proof[0].toString(),
            _proof[1].toString(),
            '1'
        ],
        pi_b: [
            [
                _proof[3].toString(),
                _proof[2].toString()
            ],
            [
                _proof[5].toString(),
                _proof[4].toString()
            ],
            ['1', '0']
        ],
        pi_c: [
            _proof[6].toString(),
            _proof[7].toString(),
            '1'
        ],
        protocol: 'groth16',
        curve: 'bn128'
    };
};
exports.formatProofForSnarkjsVerification = formatProofForSnarkjsVerification;
const verifyEpochKeyProofEvent = async (event) => {
    var _a;
    const args = (_a = event === null || event === void 0 ? void 0 : event.args) === null || _a === void 0 ? void 0 : _a.epochKeyProofData;
    const emptyArray = [];
    const formatPublicSignals = emptyArray.concat(args === null || args === void 0 ? void 0 : args.globalStateTree, args === null || args === void 0 ? void 0 : args.epoch, args === null || args === void 0 ? void 0 : args.epochKey).map(n => BigInt(n).toString());
    const formatProof = formatProofForSnarkjsVerification(args === null || args === void 0 ? void 0 : args.proof);
    const isProofValid = await circuits_1.verifyProof(circuits_1.CircuitName.verifyEpochKey, formatProof, formatPublicSignals);
    return isProofValid;
};
exports.verifyEpochKeyProofEvent = verifyEpochKeyProofEvent;
const verifyReputationProofEvent = async (event) => {
    var _a;
    const args = (_a = event === null || event === void 0 ? void 0 : event.args) === null || _a === void 0 ? void 0 : _a.reputationProofData;
    const emptyArray = [];
    const formatPublicSignals = emptyArray.concat(args === null || args === void 0 ? void 0 : args.repNullifiers, args === null || args === void 0 ? void 0 : args.epoch, args === null || args === void 0 ? void 0 : args.epochKey, args === null || args === void 0 ? void 0 : args.globalStateTree, args === null || args === void 0 ? void 0 : args.attesterId, args === null || args === void 0 ? void 0 : args.proveReputationAmount, args === null || args === void 0 ? void 0 : args.minRep, args === null || args === void 0 ? void 0 : args.proveGraffiti, args === null || args === void 0 ? void 0 : args.graffitiPreImage).map(n => BigInt(n).toString());
    const formatProof = formatProofForSnarkjsVerification(args === null || args === void 0 ? void 0 : args.proof);
    const isProofValid = await circuits_1.verifyProof(circuits_1.CircuitName.proveReputation, formatProof, formatPublicSignals);
    return isProofValid;
};
exports.verifyReputationProofEvent = verifyReputationProofEvent;
const verifySignUpProofEvent = async (event) => {
    var _a;
    const args = (_a = event === null || event === void 0 ? void 0 : event.args) === null || _a === void 0 ? void 0 : _a.signUpProofData;
    const emptyArray = [];
    const formatPublicSignals = emptyArray.concat(args === null || args === void 0 ? void 0 : args.epoch, args === null || args === void 0 ? void 0 : args.epochKey, args === null || args === void 0 ? void 0 : args.globalStateTree, args === null || args === void 0 ? void 0 : args.attesterId, args === null || args === void 0 ? void 0 : args.userHasSignedUp).map(n => BigInt(n).toString());
    const formatProof = formatProofForSnarkjsVerification(args === null || args === void 0 ? void 0 : args.proof);
    const isProofValid = await circuits_1.verifyProof(circuits_1.CircuitName.proveUserSignUp, formatProof, formatPublicSignals);
    return isProofValid;
};
exports.verifySignUpProofEvent = verifySignUpProofEvent;
const verifyStartTransitionProofEvent = async (event) => {
    const args = event === null || event === void 0 ? void 0 : event.args;
    const emptyArray = [];
    const formatPublicSignals = emptyArray.concat(args === null || args === void 0 ? void 0 : args._blindedUserState, args === null || args === void 0 ? void 0 : args._blindedHashChain, args === null || args === void 0 ? void 0 : args._globalStateTree).map(n => BigInt(n).toString());
    const formatProof = formatProofForSnarkjsVerification(args === null || args === void 0 ? void 0 : args._proof);
    const isProofValid = await circuits_1.verifyProof(circuits_1.CircuitName.startTransition, formatProof, formatPublicSignals);
    return isProofValid;
};
exports.verifyStartTransitionProofEvent = verifyStartTransitionProofEvent;
const verifyProcessAttestationEvent = async (event) => {
    const args = event === null || event === void 0 ? void 0 : event.args;
    const emptyArray = [];
    const formatPublicSignals = emptyArray.concat(args === null || args === void 0 ? void 0 : args._outputBlindedUserState, args === null || args === void 0 ? void 0 : args._outputBlindedHashChain, args === null || args === void 0 ? void 0 : args._inputBlindedUserState).map(n => BigInt(n).toString());
    const formatProof = formatProofForSnarkjsVerification(args === null || args === void 0 ? void 0 : args._proof);
    const isProofValid = await circuits_1.verifyProof(circuits_1.CircuitName.processAttestations, formatProof, formatPublicSignals);
    return isProofValid;
};
exports.verifyProcessAttestationEvent = verifyProcessAttestationEvent;
const verifyUserStateTransitionEvent = async (event) => {
    var _a;
    const transitionArgs = (_a = event === null || event === void 0 ? void 0 : event.args) === null || _a === void 0 ? void 0 : _a.userTransitionedData;
    const emptyArray = [];
    let formatPublicSignals = emptyArray.concat(transitionArgs.newGlobalStateTreeLeaf, transitionArgs.epkNullifiers, transitionArgs.transitionFromEpoch, transitionArgs.blindedUserStates, transitionArgs.fromGlobalStateTree, transitionArgs.blindedHashChains, transitionArgs.fromEpochTree).map(n => BigInt(n).toString());
    let formatProof = formatProofForSnarkjsVerification(transitionArgs.proof);
    const isProofValid = await circuits_1.verifyProof(circuits_1.CircuitName.userStateTransition, formatProof, formatPublicSignals);
    return isProofValid;
};
exports.verifyUserStateTransitionEvent = verifyUserStateTransitionEvent;
const verifyUSTEvents = async (transitionEvent, startTransitionEvent, processAttestationEvents) => {
    var _a;
    // verify the final UST proof
    const isValid = await verifyUserStateTransitionEvent(transitionEvent);
    if (!isValid)
        return false;
    // verify the start transition proof
    const isStartTransitionProofValid = await verifyStartTransitionProofEvent(startTransitionEvent);
    if (!isStartTransitionProofValid)
        return false;
    // verify process attestations proofs
    const transitionArgs = (_a = transitionEvent === null || transitionEvent === void 0 ? void 0 : transitionEvent.args) === null || _a === void 0 ? void 0 : _a.userTransitionedData;
    const isProcessAttestationValid = await verifyProcessAttestationEvents(processAttestationEvents, transitionArgs.blindedUserStates[0], transitionArgs.blindedUserStates[1]);
    if (!isProcessAttestationValid)
        return false;
    return true;
};
exports.verifyUSTEvents = verifyUSTEvents;
const verifyProcessAttestationEvents = async (processAttestationEvents, startBlindedUserState, finalBlindedUserState) => {
    var _a;
    let currentBlindedUserState = startBlindedUserState;
    // The rest are process attestations proofs
    for (let i = 0; i < processAttestationEvents.length; i++) {
        const args = (_a = processAttestationEvents[i]) === null || _a === void 0 ? void 0 : _a.args;
        const isValid = await verifyProcessAttestationEvent(processAttestationEvents[i]);
        if (!isValid)
            return false;
        currentBlindedUserState = args === null || args === void 0 ? void 0 : args._outputBlindedUserState;
    }
    return currentBlindedUserState.eq(finalBlindedUserState);
};
exports.verifyProcessAttestationEvents = verifyProcessAttestationEvents;
const genUnirepStateFromParams = (_unirepState) => {
    const parsedGSTLeaves = {};
    const parsedEpochTreeLeaves = {};
    const parsedNullifiers = {};
    const parsedAttestationsMap = {};
    for (let key in _unirepState.GSTLeaves) {
        parsedGSTLeaves[key] = _unirepState.GSTLeaves[key].map(n => BigInt(n));
    }
    for (let key in _unirepState.epochTreeLeaves) {
        const leaves = [];
        _unirepState.epochTreeLeaves[key].map(n => {
            const splitStr = n.split(": ");
            const epochTreeLeaf = {
                epochKey: BigInt(splitStr[0]),
                hashchainResult: BigInt(splitStr[1])
            };
            leaves.push(epochTreeLeaf);
        });
        parsedEpochTreeLeaves[key] = leaves;
    }
    for (let n of _unirepState.nullifiers) {
        parsedNullifiers[n] = true;
    }
    for (let key in _unirepState.latestEpochKeyToAttestationsMap) {
        const parsedAttestations = [];
        for (const attestation of _unirepState.latestEpochKeyToAttestationsMap[key]) {
            const jsonAttestation = JSON.parse(attestation);
            const attestClass = new UnirepState_1.Attestation(BigInt(jsonAttestation.attesterId), BigInt(jsonAttestation.posRep), BigInt(jsonAttestation.negRep), BigInt(jsonAttestation.graffiti), BigInt(jsonAttestation.signUp));
            parsedAttestations.push(attestClass);
        }
        parsedAttestationsMap[key] = parsedAttestations;
    }
    const unirepState = new UnirepState_1.UnirepState(_unirepState.settings, _unirepState.currentEpoch, _unirepState.latestProcessedBlock, parsedGSTLeaves, parsedEpochTreeLeaves, parsedAttestationsMap, parsedNullifiers);
    return unirepState;
};
exports.genUnirepStateFromParams = genUnirepStateFromParams;
/*
 * Retrieves and parses on-chain Unirep contract data to create an off-chain
 * representation as a UnirepState object.
 * @param provider An Ethereum provider
 * @param address The address of the Unirep contract
 * @param startBlock The block number when Unirep contract is deployed
 */
const genUnirepStateFromContract = async (provider, address, _unirepState) => {
    var _a, _b, _c, _d, _e, _f, _g, _h, _j, _k;
    const unirepContract = await contracts_1.getUnirepContract(address, provider);
    let unirepState;
    if (_unirepState === undefined) {
        const treeDepths_ = await unirepContract.treeDepths();
        const globalStateTreeDepth = treeDepths_.globalStateTreeDepth;
        const userStateTreeDepth = treeDepths_.userStateTreeDepth;
        const epochTreeDepth = treeDepths_.epochTreeDepth;
        const attestingFee = await unirepContract.attestingFee();
        const epochLength = await unirepContract.epochLength();
        const numEpochKeyNoncePerEpoch = await unirepContract.numEpochKeyNoncePerEpoch();
        const maxReputationBudget = await unirepContract.maxReputationBudget();
        const emptyUserStateRoot = computeEmptyUserStateRoot(userStateTreeDepth);
        const setting = {
            globalStateTreeDepth: globalStateTreeDepth,
            userStateTreeDepth: userStateTreeDepth,
            epochTreeDepth: epochTreeDepth,
            attestingFee: attestingFee,
            epochLength: epochLength.toNumber(),
            numEpochKeyNoncePerEpoch: numEpochKeyNoncePerEpoch,
            maxReputationBudget: maxReputationBudget,
            defaultGSTLeaf: crypto_1.hashLeftRight(BigInt(0), emptyUserStateRoot)
        };
        unirepState = new UnirepState_1.UnirepState(setting);
    }
    else {
        unirepState = genUnirepStateFromParams(_unirepState);
    }
    const latestBlock = _unirepState === null || _unirepState === void 0 ? void 0 : _unirepState.latestProcessedBlock;
    const startBlock = latestBlock != undefined ? latestBlock + 1 : defaults_1.DEFAULT_START_BLOCK;
    const newGSTLeafInsertedFilter = unirepContract.filters.NewGSTLeafInserted();
    const newGSTLeafInsertedEvents = await unirepContract.queryFilter(newGSTLeafInsertedFilter, startBlock);
    const attestationSubmittedFilter = unirepContract.filters.AttestationSubmitted();
    const attestationSubmittedEvents = await unirepContract.queryFilter(attestationSubmittedFilter, startBlock);
    const epochEndedFilter = unirepContract.filters.EpochEnded();
    const epochEndedEvents = await unirepContract.queryFilter(epochEndedFilter, startBlock);
    const sequencerFilter = unirepContract.filters.Sequencer();
    const sequencerEvents = await unirepContract.queryFilter(sequencerFilter, startBlock);
    // proof events
    const signUpFilter = unirepContract.filters.UserSignUp();
    const signUpEvents = await unirepContract.queryFilter(signUpFilter);
    const transitionFilter = unirepContract.filters.UserStateTransitionProof();
    const transitionEvents = await unirepContract.queryFilter(transitionFilter);
    const startTransitionFilter = unirepContract.filters.StartedTransitionProof();
    const startTransitionEvents = await unirepContract.queryFilter(startTransitionFilter);
    const processAttestationsFilter = unirepContract.filters.ProcessedAttestationsProof();
    const processAttestationsEvents = await unirepContract.queryFilter(processAttestationsFilter);
    const epochKeyProofFilter = unirepContract.filters.EpochKeyProof();
    const epochKeyProofEvent = await unirepContract.queryFilter(epochKeyProofFilter);
    const repProofFilter = unirepContract.filters.ReputationNullifierProof();
    const repProofEvent = await unirepContract.queryFilter(repProofFilter);
    const signUpProofFilter = unirepContract.filters.UserSignedUpProof();
    const signUpProofEvent = await unirepContract.queryFilter(signUpProofFilter);
    // Reverse the events so pop() can start from the first event
    newGSTLeafInsertedEvents.reverse();
    attestationSubmittedEvents.reverse();
    epochEndedEvents.reverse();
    const proofIndexMap = {};
    const events = signUpEvents.concat(transitionEvents, startTransitionEvents, processAttestationsEvents, epochKeyProofEvent, repProofEvent, signUpProofEvent);
    for (const event of events) {
        proofIndexMap[Number((_a = event === null || event === void 0 ? void 0 : event.args) === null || _a === void 0 ? void 0 : _a._proofIndex)] = event;
    }
    for (let i = 0; i < sequencerEvents.length; i++) {
        const sequencerEvent = sequencerEvents[i];
        console.log('Generating Unirep State progress: ', i, '/', sequencerEvents.length);
        const blockNumber = sequencerEvent.blockNumber;
        if (blockNumber < startBlock)
            continue;
        const occurredEvent = (_b = sequencerEvent.args) === null || _b === void 0 ? void 0 : _b._event;
        if (occurredEvent === "NewGSTLeafInserted") {
            const newLeafEvent = newGSTLeafInsertedEvents.pop();
            assert_1.default(newLeafEvent !== undefined, `Event sequence mismatch: missing newGSTLeafInsertedEvent`);
            const proofIndex = Number((_c = newLeafEvent.args) === null || _c === void 0 ? void 0 : _c._proofIndex);
            const newLeaf = BigInt((_d = newLeafEvent.args) === null || _d === void 0 ? void 0 : _d._hashedLeaf);
            const event = proofIndexMap[proofIndex];
            if (proofIndex === 0)
                continue;
            if (event.event == "UserSignUp") {
                unirepState.signUp(unirepState.currentEpoch, newLeaf, blockNumber);
            }
            else if (event.event == "UserStateTransitionProof") {
                const proofIndexes = (_e = event === null || event === void 0 ? void 0 : event.args) === null || _e === void 0 ? void 0 : _e._proofIndexRecords.map(n => Number(n));
                const startTransitionEvent = proofIndexMap[proofIndexes[0]];
                if (startTransitionEvent == undefined)
                    continue;
                const processAttestationEvents = [];
                let validAttestationEvent = true;
                for (let j = 1; j < proofIndexes.length; j++) {
<<<<<<< HEAD
                    if (proofIndexes[j] === 0)
                        validAttestationEvent = false;
                    processAttestationEvents.push(proofIndexMap[proofIndexes[j]]);
                }
                if (!validAttestationEvent)
                    continue;
=======
                    if (proofIndexes[j] == 0)
                        validAttestationEvent = false;
                    processAttestationEvents.push(proofIndexMap[proofIndexes[j]]);
                }
                if (!validAttestationEvent) {
                    console.log('0 proof index:', proofIndexes);
                    continue;
                }
>>>>>>> 3a53cba7
                const isValid = verifyUSTEvents(event, startTransitionEvent, processAttestationEvents);
                if (!isValid) {
                    console.log('Proof is invalid: ', event.event, ' , transaction hash: ', event.transactionHash);
                    continue;
                }
                const args = (_f = event === null || event === void 0 ? void 0 : event.args) === null || _f === void 0 ? void 0 : _f.userTransitionedData;
                const GSTRoot = args === null || args === void 0 ? void 0 : args.fromGlobalStateTree;
                const epoch = args === null || args === void 0 ? void 0 : args.transitionFromEpoch;
                const isGSTRootExisted = unirepState.GSTRootExists(GSTRoot, epoch);
                if (!isGSTRootExisted) {
                    console.log('Global state tree root does not exist');
                    continue;
                }
                // Check if epoch tree root matches
                const epochTreeRoot = args === null || args === void 0 ? void 0 : args.fromEpochTree;
                const isEpochTreeExisted = await unirepState.epochTreeRootExists(epochTreeRoot, epoch);
                if (!isEpochTreeExisted) {
                    console.log('Epoch tree root mismatches');
                    continue;
                }
                const epkNullifiersInEvent = args === null || args === void 0 ? void 0 : args.epkNullifiers.map(n => BigInt(n));
                unirepState.userStateTransition(unirepState.currentEpoch, BigInt(newLeaf), epkNullifiersInEvent, blockNumber);
            }
        }
        else if (occurredEvent === "AttestationSubmitted") {
            const attestationEvent = attestationSubmittedEvents.pop();
            assert_1.default(attestationEvent !== undefined, `Event sequence mismatch: missing attestationSubmittedEvent`);
            const args = attestationEvent.args;
            const epoch = args === null || args === void 0 ? void 0 : args._epoch.toNumber();
            assert_1.default(epoch === unirepState.currentEpoch, `Attestation epoch (${epoch}) does not match current epoch (${unirepState.currentEpoch})`);
            const _attestation = args === null || args === void 0 ? void 0 : args.attestation;
            const proofIndex = Number(args === null || args === void 0 ? void 0 : args._proofIndex);
            let results;
            let isProofValid = false;
            const event = proofIndexMap[proofIndex];
            if (proofIndex === 0)
                continue;
            if (event.event == "EpochKeyProof") {
                results = (_g = event === null || event === void 0 ? void 0 : event.args) === null || _g === void 0 ? void 0 : _g.epochKeyProofData;
                isProofValid = await verifyEpochKeyProofEvent(event);
            }
            else if (event.event == "ReputationNullifierProof") {
                results = (_h = event === null || event === void 0 ? void 0 : event.args) === null || _h === void 0 ? void 0 : _h.reputationProofData;
                isProofValid = await verifyReputationProofEvent(event);
            }
            else if (event.event == "UserSignedUpProof") {
                results = (_j = event === null || event === void 0 ? void 0 : event.args) === null || _j === void 0 ? void 0 : _j.signUpProofData;
                isProofValid = await verifySignUpProofEvent(event);
            }
            else {
                console.log('Cannot find the attestation event');
                continue;
            }
            if (!isProofValid) {
                console.log('Proof is invalid: ', attestationEvent.event, ' , transaction hash: ', attestationEvent.transactionHash);
                continue;
            }
            const isGSTRootExisted = unirepState.GSTRootExists(results === null || results === void 0 ? void 0 : results.globalStateTree, epoch);
            if (!isGSTRootExisted) {
                console.log('Global state tree root does not exist');
                continue;
            }
            const attestation = new UnirepState_1.Attestation(BigInt(_attestation.attesterId), BigInt(_attestation.posRep), BigInt(_attestation.negRep), BigInt(_attestation.graffiti), BigInt(_attestation.signUp));
            const epochKey = args === null || args === void 0 ? void 0 : args._epochKey;
            if (epochKey.eq(results === null || results === void 0 ? void 0 : results.epochKey)) {
                if ((args === null || args === void 0 ? void 0 : args._event) === "spendReputation") {
                    for (let nullifier of results === null || results === void 0 ? void 0 : results.repNullifiers) {
                        if (unirepState.nullifierExist(nullifier)) {
                            console.log('duplicated nullifier', BigInt(nullifier).toString());
                            continue;
                        }
                    }
                    for (let nullifier of results === null || results === void 0 ? void 0 : results.repNullifiers) {
                        unirepState.addReputationNullifiers(nullifier, blockNumber);
                    }
                }
                unirepState.addAttestation(epochKey.toString(), attestation, blockNumber);
            }
        }
        else if (occurredEvent === "EpochEnded") {
            const epochEndedEvent = epochEndedEvents.pop();
            assert_1.default(epochEndedEvent !== undefined, `Event sequence mismatch: missing epochEndedEvent`);
            const epoch = (_k = epochEndedEvent.args) === null || _k === void 0 ? void 0 : _k._epoch.toNumber();
            assert_1.default(epoch === unirepState.currentEpoch, `Ended epoch (${epoch}) does not match current epoch (${unirepState.currentEpoch})`);
            await unirepState.epochTransition(epoch, blockNumber);
        }
        else {
            throw new Error(`Unexpected event: ${occurredEvent}`);
        }
    }
    if (newGSTLeafInsertedEvents.length !== 0) {
        console.log(`${newGSTLeafInsertedEvents.length} newGSTLeafInsert events left unprocessed`);
    }
    if (attestationSubmittedEvents.length !== 0) {
        console.log(`${attestationSubmittedEvents.length} attestationSubmitted events left unprocessed`);
    }
    return unirepState;
};
exports.genUnirepStateFromContract = genUnirepStateFromContract;
/*
 * Create UserState object from given user state and
 * retrieves and parses on-chain Unirep contract data to create an off-chain
 * representation as a UserState object (including UnirepState object).
 * (This assumes user has already signed up in the Unirep contract)
 * @param userIdentity The semaphore identity of the user
 * @param _userState The stored user state that the function start with
 */
const genUserStateFromParams = (userIdentity, _userState) => {
    const unirepState = genUnirepStateFromParams(_userState.unirepState);
    const userStateLeaves = [];
    const transitionedFromAttestations = {};
    for (const key in _userState.latestUserStateLeaves) {
        const parsedLeaf = JSON.parse(_userState.latestUserStateLeaves[key]);
        const leaf = {
            attesterId: BigInt(key),
            reputation: new UserState_1.Reputation(BigInt(parsedLeaf.posRep), BigInt(parsedLeaf.negRep), BigInt(parsedLeaf.graffiti), BigInt(parsedLeaf.signUp))
        };
        userStateLeaves.push(leaf);
    }
    for (const key in _userState.transitionedFromAttestations) {
        transitionedFromAttestations[key] = [];
        for (const attest of _userState.transitionedFromAttestations[key]) {
            const parsedAttest = JSON.parse(attest);
            const attestation = new UnirepState_1.Attestation(BigInt(parsedAttest.attesterId), BigInt(parsedAttest.posRep), BigInt(parsedAttest.negRep), BigInt(parsedAttest.graffiti), BigInt(parsedAttest.signUp));
            transitionedFromAttestations[key].push(attestation);
        }
    }
    const userState = new UserState_1.UserState(unirepState, userIdentity, _userState.hasSignedUp, _userState.latestTransitionedEpoch, _userState.latestGSTLeafIndex, userStateLeaves, transitionedFromAttestations);
    return userState;
};
exports.genUserStateFromParams = genUserStateFromParams;
/*
 * This function works mostly the same as genUnirepStateFromContract,
 * except that it also updates the user's state during events processing.
 * @param provider An Ethereum provider
 * @param address The address of the Unirep contract
 * @param userIdentity The semaphore identity of the user
 * @param _userState The stored user state that the function start with
 */
const genUserStateFromContract = async (provider, address, userIdentity, _userState) => {
    var _a, _b, _c, _d, _e, _f, _g, _h, _j, _k, _l, _m, _o;
    const unirepContract = await contracts_1.getUnirepContract(address, provider);
    let unirepState;
    let userState;
    const userIdentityCommitment = crypto_1.genIdentityCommitment(userIdentity);
    if (_userState === undefined) {
        const treeDepths_ = await unirepContract.treeDepths();
        const globalStateTreeDepth = treeDepths_.globalStateTreeDepth;
        const userStateTreeDepth = treeDepths_.userStateTreeDepth;
        const epochTreeDepth = treeDepths_.epochTreeDepth;
        const attestingFee = await unirepContract.attestingFee();
        const epochLength = await unirepContract.epochLength();
        const numEpochKeyNoncePerEpoch = await unirepContract.numEpochKeyNoncePerEpoch();
        const maxReputationBudget = await unirepContract.maxReputationBudget();
        const emptyUserStateRoot = computeEmptyUserStateRoot(userStateTreeDepth);
        const setting = {
            globalStateTreeDepth: globalStateTreeDepth,
            userStateTreeDepth: userStateTreeDepth,
            epochTreeDepth: epochTreeDepth,
            attestingFee: attestingFee,
            epochLength: epochLength.toNumber(),
            numEpochKeyNoncePerEpoch: numEpochKeyNoncePerEpoch,
            maxReputationBudget: maxReputationBudget,
            defaultGSTLeaf: crypto_1.hashLeftRight(BigInt(0), emptyUserStateRoot)
        };
        unirepState = new UnirepState_1.UnirepState(setting);
        userState = new UserState_1.UserState(unirepState, userIdentity, false);
    }
    else {
        userState = genUserStateFromParams(userIdentity, _userState);
        unirepState = userState.getUnirepState();
    }
    const latestBlock = _userState === null || _userState === void 0 ? void 0 : _userState.unirepState.latestProcessedBlock;
    const startBlock = latestBlock != undefined ? latestBlock + 1 : defaults_1.DEFAULT_START_BLOCK;
    const newGSTLeafInsertedFilter = unirepContract.filters.NewGSTLeafInserted();
    const newGSTLeafInsertedEvents = await unirepContract.queryFilter(newGSTLeafInsertedFilter, startBlock);
    const attestationSubmittedFilter = unirepContract.filters.AttestationSubmitted();
    const attestationSubmittedEvents = await unirepContract.queryFilter(attestationSubmittedFilter, startBlock);
    const epochEndedFilter = unirepContract.filters.EpochEnded();
    const epochEndedEvents = await unirepContract.queryFilter(epochEndedFilter, startBlock);
    const sequencerFilter = unirepContract.filters.Sequencer();
    const sequencerEvents = await unirepContract.queryFilter(sequencerFilter, startBlock);
    // proof events
    const signUpFilter = unirepContract.filters.UserSignUp();
    const signUpEvents = await unirepContract.queryFilter(signUpFilter);
    const transitionFilter = unirepContract.filters.UserStateTransitionProof();
    const transitionEvents = await unirepContract.queryFilter(transitionFilter);
    const startTransitionFilter = unirepContract.filters.StartedTransitionProof();
    const startTransitionEvents = await unirepContract.queryFilter(startTransitionFilter);
    const processAttestationsFilter = unirepContract.filters.ProcessedAttestationsProof();
    const processAttestationsEvents = await unirepContract.queryFilter(processAttestationsFilter);
    const epochKeyProofFilter = unirepContract.filters.EpochKeyProof();
    const epochKeyProofEvent = await unirepContract.queryFilter(epochKeyProofFilter);
    const repProofFilter = unirepContract.filters.ReputationNullifierProof();
    const repProofEvent = await unirepContract.queryFilter(repProofFilter);
    const signUpProofFilter = unirepContract.filters.UserSignedUpProof();
    const signUpProofEvent = await unirepContract.queryFilter(signUpProofFilter);
    // Reverse the events so pop() can start from the first event
    newGSTLeafInsertedEvents.reverse();
    attestationSubmittedEvents.reverse();
    epochEndedEvents.reverse();
    const proofIndexMap = {};
    const events = signUpEvents.concat(transitionEvents, startTransitionEvents, processAttestationsEvents, epochKeyProofEvent, repProofEvent, signUpProofEvent);
    for (const event of events) {
        proofIndexMap[Number((_a = event === null || event === void 0 ? void 0 : event.args) === null || _a === void 0 ? void 0 : _a._proofIndex)] = event;
    }
    // Variables used to keep track of data required for user to transition
    let userHasSignedUp = (_userState === null || _userState === void 0 ? void 0 : _userState.hasSignedUp) === undefined ? false : _userState === null || _userState === void 0 ? void 0 : _userState.hasSignedUp;
    let currentEpochGSTLeafIndexToInsert = 0;
    let epkNullifiers = [];
    for (let i = 0; i < sequencerEvents.length; i++) {
        console.log('Generating User State progress: ', i, '/', sequencerEvents.length);
        const sequencerEvent = sequencerEvents[i];
        const blockNumber = sequencerEvent.blockNumber;
        if (blockNumber < startBlock)
            continue;
        const occurredEvent = (_b = sequencerEvent.args) === null || _b === void 0 ? void 0 : _b._event;
        if (occurredEvent === "NewGSTLeafInserted") {
            const newLeafEvent = newGSTLeafInsertedEvents.pop();
            assert_1.default(newLeafEvent !== undefined, `Event sequence mismatch: missing newGSTLeafInsertedEvent`);
            const proofIndex = Number((_c = newLeafEvent.args) === null || _c === void 0 ? void 0 : _c._proofIndex);
            const newLeaf = BigInt((_d = newLeafEvent.args) === null || _d === void 0 ? void 0 : _d._hashedLeaf);
            const event = proofIndexMap[proofIndex];
            if (proofIndex === 0)
                continue;
            if (event.event == "UserSignUp") {
                // update Unirep State
                unirepState.signUp(unirepState.currentEpoch, newLeaf, blockNumber);
                // update User State
                const commitment = BigInt((_e = event === null || event === void 0 ? void 0 : event.args) === null || _e === void 0 ? void 0 : _e._identityCommitment);
                if (userIdentityCommitment == commitment) {
                    const attesterId = (_f = event.args) === null || _f === void 0 ? void 0 : _f._attesterId.toNumber();
                    const airdropPosRep = (_g = event.args) === null || _g === void 0 ? void 0 : _g._airdropAmount.toNumber();
                    userState.signUp(unirepState.currentEpoch, currentEpochGSTLeafIndexToInsert, attesterId, airdropPosRep);
                    userHasSignedUp = true;
                }
            }
            else if (event.event == "UserStateTransitionProof") {
                const proofIndexes = (_h = event === null || event === void 0 ? void 0 : event.args) === null || _h === void 0 ? void 0 : _h._proofIndexRecords.map(n => Number(n));
                const startTransitionEvent = proofIndexMap[proofIndexes[0]];
                if (startTransitionEvent == undefined)
                    continue;
                const processAttestationEvents = [];
                let validAttestationEvent = true;
                for (let j = 1; j < proofIndexes.length; j++) {
<<<<<<< HEAD
                    if (proofIndexes[j] === 0)
                        validAttestationEvent = false;
                    processAttestationEvents.push(proofIndexMap[proofIndexes[j]]);
                }
                if (!validAttestationEvent)
                    continue;
=======
                    if (proofIndexes[j] == 0)
                        validAttestationEvent = false;
                    processAttestationEvents.push(proofIndexMap[proofIndexes[j]]);
                }
                if (!validAttestationEvent) {
                    console.log('0 proof index:', proofIndexes);
                    continue;
                }
>>>>>>> 3a53cba7
                const isValid = verifyUSTEvents(event, startTransitionEvent, processAttestationEvents);
                if (!isValid) {
                    console.log('Proof is invalid: ', event.event, ' , transaction hash: ', event.transactionHash);
                    continue;
                }
                const args = (_j = event === null || event === void 0 ? void 0 : event.args) === null || _j === void 0 ? void 0 : _j.userTransitionedData;
                const GSTRoot = args === null || args === void 0 ? void 0 : args.fromGlobalStateTree;
                const epoch = args === null || args === void 0 ? void 0 : args.transitionFromEpoch;
                const isGSTRootExisted = unirepState.GSTRootExists(GSTRoot, epoch);
                if (!isGSTRootExisted) {
                    console.log('Global state tree root does not exist');
                    continue;
                }
                // Check if epoch tree root matches
                const epochTreeRoot = args === null || args === void 0 ? void 0 : args.fromEpochTree;
                const isEpochTreeExisted = await unirepState.epochTreeRootExists(epochTreeRoot, epoch);
                if (!isEpochTreeExisted) {
                    console.log('Epoch tree root mismatches');
                    continue;
                }
                const epkNullifiersInEvent = args === null || args === void 0 ? void 0 : args.epkNullifiers.map(n => BigInt(n));
                let isNullifierSeen = false;
                // Verify nullifiers are not seen before
                for (const nullifier of epkNullifiersInEvent) {
                    if (nullifier === BigInt(0))
                        continue;
                    else {
                        if (userState.nullifierExist(nullifier)) {
                            isNullifierSeen = true;
                            // If nullifier exists, the proof is considered invalid
                            console.log(`Invalid UserStateTransitioned proof: seen nullifier ${nullifier.toString()}`);
                            break;
                        }
                    }
                }
                if (isNullifierSeen)
                    continue;
                if (userHasSignedUp &&
                    ((args === null || args === void 0 ? void 0 : args.transitionFromEpoch.toNumber()) === userState.latestTransitionedEpoch)) {
                    // Latest epoch user transitioned to ends. Generate nullifiers of all epoch key
                    epkNullifiers = userState.getEpochKeyNullifiers(epoch);
                    let epkNullifiersMatched = 0;
                    for (const nullifier of epkNullifiers) {
                        if (epkNullifiersInEvent.indexOf(nullifier) !== -1)
                            epkNullifiersMatched++;
                    }
                    // Here we assume all epoch keys are processed in the same epoch. If this assumption does not
                    // stand anymore, below `epkNullifiersMatched` check should be changed.
                    if (epkNullifiersMatched == userState.numEpochKeyNoncePerEpoch) {
                        const newState = await userState.genNewUserStateAfterTransition();
                        userState.transition(newState.newUSTLeaves);
                        // User processed all epoch keys so non-zero GST leaf is generated.
                        if (newState.newGSTLeaf != (newLeaf)) {
                            console.log('New GST leaf mismatch');
                            continue;
                        }
                        // User transition to this epoch, increment (next) GST leaf index
                        currentEpochGSTLeafIndexToInsert++;
                    }
                    else if (epkNullifiersMatched > 0) {
                        throw new Error(`Number of epoch key nullifiers matched ${epkNullifiersMatched} not equal to numEpochKeyNoncePerEpoch ${testLocal_1.numEpochKeyNoncePerEpoch}`);
                    }
                }
                unirepState.userStateTransition(unirepState.currentEpoch, BigInt(newLeaf), epkNullifiersInEvent, blockNumber);
            }
            currentEpochGSTLeafIndexToInsert++;
        }
        else if (occurredEvent === "AttestationSubmitted") {
            const attestationEvent = attestationSubmittedEvents.pop();
            assert_1.default(attestationEvent !== undefined, `Event sequence mismatch: missing attestationSubmittedEvent`);
            const args = attestationEvent.args;
            const epoch = args === null || args === void 0 ? void 0 : args._epoch.toNumber();
            assert_1.default(epoch === unirepState.currentEpoch, `Attestation epoch (${epoch}) does not match current epoch (${unirepState.currentEpoch})`);
            const _attestation = args === null || args === void 0 ? void 0 : args.attestation;
            const proofIndex = Number(args === null || args === void 0 ? void 0 : args._proofIndex);
            let results;
            let isProofValid = false;
            const event = proofIndexMap[proofIndex];
            if (proofIndex === 0)
                continue;
            if (event.event == "EpochKeyProof") {
                results = (_k = event === null || event === void 0 ? void 0 : event.args) === null || _k === void 0 ? void 0 : _k.epochKeyProofData;
                isProofValid = await verifyEpochKeyProofEvent(event);
            }
            else if (event.event == "ReputationNullifierProof") {
                results = (_l = event === null || event === void 0 ? void 0 : event.args) === null || _l === void 0 ? void 0 : _l.reputationProofData;
                isProofValid = await verifyReputationProofEvent(event);
            }
            else if (event.event == "UserSignedUpProof") {
                results = (_m = event === null || event === void 0 ? void 0 : event.args) === null || _m === void 0 ? void 0 : _m.signUpProofData;
                isProofValid = await verifySignUpProofEvent(event);
            }
            else {
                console.log('Cannot find the attestation event');
                continue;
            }
            if (!isProofValid) {
                console.log('Proof is invalid: ', attestationEvent.event, ' , transaction hash: ', attestationEvent.transactionHash);
                continue;
            }
            const isGSTRootExisted = unirepState.GSTRootExists(results === null || results === void 0 ? void 0 : results.globalStateTree, epoch);
            if (!isGSTRootExisted) {
                console.log('Global state tree root does not exist');
                continue;
            }
            const attestation = new UnirepState_1.Attestation(BigInt(_attestation.attesterId), BigInt(_attestation.posRep), BigInt(_attestation.negRep), BigInt(_attestation.graffiti), BigInt(_attestation.signUp));
            const epochKey = args === null || args === void 0 ? void 0 : args._epochKey;
            if (epochKey.eq(results === null || results === void 0 ? void 0 : results.epochKey)) {
                if ((args === null || args === void 0 ? void 0 : args._event) === "spendReputation") {
                    for (let nullifier of results === null || results === void 0 ? void 0 : results.repNullifiers) {
                        if (unirepState.nullifierExist(nullifier)) {
                            console.log('duplicated nullifier', BigInt(nullifier).toString());
                            continue;
                        }
                    }
                    for (let nullifier of results === null || results === void 0 ? void 0 : results.repNullifiers) {
                        unirepState.addReputationNullifiers(nullifier, blockNumber);
                    }
                }
                unirepState.addAttestation(epochKey.toString(), attestation, blockNumber);
            }
        }
        else if (occurredEvent === "EpochEnded") {
            const epochEndedEvent = epochEndedEvents.pop();
            assert_1.default(epochEndedEvent !== undefined, `Event sequence mismatch: missing epochEndedEvent`);
            const epoch = (_o = epochEndedEvent.args) === null || _o === void 0 ? void 0 : _o._epoch.toNumber();
            assert_1.default(epoch === unirepState.currentEpoch, `Ended epoch (${epoch}) does not match current epoch (${unirepState.currentEpoch})`);
            await unirepState.epochTransition(epoch, blockNumber);
            if (userHasSignedUp) {
                if (epoch === userState.latestTransitionedEpoch) {
                    // save latest attestations in user state
                    userState.saveAttestations();
                }
            }
            // Epoch ends, reset (next) GST leaf index
            currentEpochGSTLeafIndexToInsert = 0;
        }
        else {
            throw new Error(`Unexpected event: ${occurredEvent}`);
        }
    }
    if (newGSTLeafInsertedEvents.length !== 0) {
        console.log(`${newGSTLeafInsertedEvents.length} newGSTLeafInsert events left unprocessed`);
    }
    if (attestationSubmittedEvents.length !== 0) {
        console.log(`${attestationSubmittedEvents.length} attestationSubmitted events left unprocessed`);
    }
    return userState;
};
exports.genUserStateFromContract = genUserStateFromContract;<|MERGE_RESOLUTION|>--- conflicted
+++ resolved
@@ -328,23 +328,12 @@
                 const processAttestationEvents = [];
                 let validAttestationEvent = true;
                 for (let j = 1; j < proofIndexes.length; j++) {
-<<<<<<< HEAD
                     if (proofIndexes[j] === 0)
                         validAttestationEvent = false;
                     processAttestationEvents.push(proofIndexMap[proofIndexes[j]]);
                 }
                 if (!validAttestationEvent)
                     continue;
-=======
-                    if (proofIndexes[j] == 0)
-                        validAttestationEvent = false;
-                    processAttestationEvents.push(proofIndexMap[proofIndexes[j]]);
-                }
-                if (!validAttestationEvent) {
-                    console.log('0 proof index:', proofIndexes);
-                    continue;
-                }
->>>>>>> 3a53cba7
                 const isValid = verifyUSTEvents(event, startTransitionEvent, processAttestationEvents);
                 if (!isValid) {
                     console.log('Proof is invalid: ', event.event, ' , transaction hash: ', event.transactionHash);
@@ -590,23 +579,12 @@
                 const processAttestationEvents = [];
                 let validAttestationEvent = true;
                 for (let j = 1; j < proofIndexes.length; j++) {
-<<<<<<< HEAD
                     if (proofIndexes[j] === 0)
                         validAttestationEvent = false;
                     processAttestationEvents.push(proofIndexMap[proofIndexes[j]]);
                 }
                 if (!validAttestationEvent)
                     continue;
-=======
-                    if (proofIndexes[j] == 0)
-                        validAttestationEvent = false;
-                    processAttestationEvents.push(proofIndexMap[proofIndexes[j]]);
-                }
-                if (!validAttestationEvent) {
-                    console.log('0 proof index:', proofIndexes);
-                    continue;
-                }
->>>>>>> 3a53cba7
                 const isValid = verifyUSTEvents(event, startTransitionEvent, processAttestationEvents);
                 if (!isValid) {
                     console.log('Proof is invalid: ', event.event, ' , transaction hash: ', event.transactionHash);
