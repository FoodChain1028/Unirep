--- conflicted
+++ resolved
@@ -213,11 +213,7 @@
             }
             // Update nullifiers
             for (let i = 0; i < nullifierEvent.args?.reputationNullifiers.length; i++) {
-<<<<<<< HEAD
-                unirepState.addReputationNullifiers(nullifierEvent.args?.reputationNullifiers)
-=======
                 unirepState.addReputationNullifiers(nullifierEvent.args?.reputationNullifiers[i])
->>>>>>> dcbc91a5
             }
         } else if (occurredEvent === "EpochEnded") {
             const epochEndedEvent = epochEndedEvents.pop()
@@ -491,14 +487,6 @@
 
             const newLeaf = BigInt(newLeafEvent.args?._hashedLeaf)
             unirepState.signUp(unirepState.currentEpoch, newLeaf)
-<<<<<<< HEAD
-            // New leaf matches user's default leaf means user signed up.
-            const attesterId = newLeafEvent.args?._attesterId.toNumber()
-            const airdropPosRep = newLeafEvent.args?._airdropAmount.toNumber()
-            const initUserStateRoot = await computeInitUserStateRoot(unirepState.userStateTreeDepth, attesterId, airdropPosRep)
-            const userInitGSTLeaf = hashLeftRight(userIdentityCommitment, initUserStateRoot)
-            if (userInitGSTLeaf === newLeaf) {
-=======
             // New leaf matches user's airdropped leaf means user signed up.
             const attesterId = newLeafEvent.args?._attesterId.toNumber()
             const airdropPosRep = newLeafEvent.args?._airdropAmount.toNumber()
@@ -508,7 +496,6 @@
             const userEmptyGSTLeaf = hashLeftRight(userIdentityCommitment, emptyUserStateRoot)
 
             if (userAirdropGSTLeaf === newLeaf) {
->>>>>>> dcbc91a5
                 userState.signUp(unirepState.currentEpoch, currentEpochGSTLeafIndexToInsert, attesterId, airdropPosRep)
                 userHasSignedUp = true
             } else if (userEmptyGSTLeaf === newLeaf){
@@ -570,11 +557,7 @@
             }
             // Update nullifiers
             for (let i = 0; i < nullifierEvent.args?.reputationNullifiers.length; i++) {
-<<<<<<< HEAD
-                unirepState.addReputationNullifiers(nullifierEvent.args?.reputationNullifiers)
-=======
                 unirepState.addReputationNullifiers(nullifierEvent.args?.reputationNullifiers[i])
->>>>>>> dcbc91a5
             }
         } else if (occurredEvent === "EpochEnded") {
             const epochEndedEvent = epochEndedEvents.pop()
