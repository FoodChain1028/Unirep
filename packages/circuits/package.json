--- conflicted
+++ resolved
@@ -33,13 +33,8 @@
         "test": "mocha -r ts-node/register test/*.test.ts --exit"
     },
     "dependencies": {
-<<<<<<< HEAD
-        "@unirep/crypto": "1.0.0",
+        "@unirep/crypto": "1.0.1",
         "snarkjs": "^0.5.0"
-=======
-        "@unirep/crypto": "1.0.1",
-        "snarkjs": "^0.4.7"
->>>>>>> 5ef3fa8e
     },
     "devDependencies": {
         "circomlib": "2.0.5",
