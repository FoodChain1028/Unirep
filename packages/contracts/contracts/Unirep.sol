// SPDX-License-Identifier: MIT
pragma solidity ^0.8.0;

import '@openzeppelin/contracts/utils/math/SafeMath.sol';
import '@openzeppelin/contracts/utils/Address.sol';

import {zkSNARKHelper} from './libraries/zkSNARKHelper.sol';
import {VerifySignature} from './libraries/VerifySignature.sol';

import {IUnirep} from './interfaces/IUnirep.sol';
import {IVerifier} from './interfaces/IVerifier.sol';
import {Poseidon5, Poseidon2} from './Hash.sol';
import {SparseMerkleTree, SparseTreeData} from './SparseMerkleTree.sol';

import {IncrementalBinaryTree, IncrementalTreeData} from '@zk-kit/incremental-merkle-tree.sol/IncrementalBinaryTree.sol';

/**
 * @title Unirep
 * @dev Unirep is a reputation which uses ZKP to preserve users' privacy.
 * Attester can give attestations to users, and users can optionally prove that how much reputation they have.
 *
 * In this contract, it stores all events in the Unirep protocol.
 * They consists of 3 main events:
 *   1. User sign up events
 *   2. Attestation events
 *   3. User state transition events
 * After events are successfully emitted, everyone can verify the proofs and generate a valid Unirep state
 * Then users can generate another proofs to interact with Unirep protocol.
 */
contract Unirep is IUnirep, zkSNARKHelper, VerifySignature {
    using SafeMath for uint256;

    // All verifier contracts
    IVerifier internal epkValidityVerifier;
    IVerifier internal startTransitionVerifier;
    IVerifier internal processAttestationsVerifier;
    IVerifier internal userStateTransitionVerifier;
    IVerifier internal reputationVerifier;
    IVerifier internal userSignUpVerifier;

    // Circuits configurations and contracts configurations
    Config public config;

    // The max epoch key can be computed by 2** config.epochTreeDepth
    uint256 public immutable maxEpochKey;
    uint256 public currentEpoch = 1;
    uint256 public latestEpochTransitionTime;
    uint256 public numUserSignUps = 0;

    // The index of all proofs, 0 is reserved for index not found in getProofIndex
    uint256 internal proofIndex = 1;

    // Mapping of proof nullifiers and the proof index
    mapping(bytes32 => uint256) public getProofIndex;
    mapping(uint256 => bool) public hasUserSignedUp;
    mapping(uint256 => mapping(uint256 => uint256))
        public attestationHashchains;

    mapping(uint256 => SparseTreeData) public epochTrees;
    mapping(uint256 => IncrementalTreeData) public globalStateTree;
    // epoch => root => bool
    mapping(uint256 => mapping(uint256 => bool)) public globalStateTreeRoots;
    SparseTreeData internal initUST;

    // Attesting fee collected so far
    uint256 public collectedAttestingFee;

    // Mapping of voluteers that execute epoch transition to compensation they earned
    mapping(address => uint256) public epochTransitionCompensation;

    //  A mapping between each attesters’ address and their attester ID.
    // Attester IDs are incremental and start from 1.
    // No attesters with and ID of 0 should exist.
    mapping(address => uint256) public attesters;
    uint256 public nextAttesterId = 1;
    // Mapping of existing nullifiers to the epoch of emitted
    mapping(uint256 => uint256) public usedNullifiers;
    // Mapping of existing blinded user states
    mapping(uint256 => bool) public submittedBlindedUserStates;
    // Mapping of existing blinded hash chains
    mapping(uint256 => bool) public submittedBlindedHashChains;

    constructor(
        Config memory _config,
        IVerifier _epkValidityVerifier,
        IVerifier _startTransitionVerifier,
        IVerifier _processAttestationsVerifier,
        IVerifier _userStateTransitionVerifier,
        IVerifier _reputationVerifier,
        IVerifier _userSignUpVerifier
    ) {
        config = _config;

        // Set the verifier contracts
        epkValidityVerifier = _epkValidityVerifier;
        startTransitionVerifier = _startTransitionVerifier;
        processAttestationsVerifier = _processAttestationsVerifier;
        userStateTransitionVerifier = _userStateTransitionVerifier;
        reputationVerifier = _reputationVerifier;
        userSignUpVerifier = _userSignUpVerifier;

        latestEpochTransitionTime = block.timestamp;

        // Check and store the maximum number of signups
        // It is the user's responsibility to ensure that the state tree depth
        // is just large enough and not more, or they will waste gas.
        uint256 GSTMaxLeafIndex = uint256(2)**config.globalStateTreeDepth - 1;
        require(
            config.maxUsers <= GSTMaxLeafIndex,
            'Unirep: invalid maxUsers value'
        );

        uint256 USTMaxLeafIndex = uint256(2)**config.userStateTreeDepth - 1;
        require(
            config.maxAttesters <= USTMaxLeafIndex,
            'Unirep: invalid maxAttesters value'
        );

        maxEpochKey = uint256(2)**config.epochTreeDepth - 1;
        uint256 zero = 0;
        uint256 one = 1;
        uint256 defaultUSTLeaf = Poseidon5.poseidon(
            [zero, zero, zero, zero, zero]
        );
        uint256 defaultEpochTreeLeaf = Poseidon2.poseidon([one, zero]);
        SparseMerkleTree.init(
            initUST,
            config.userStateTreeDepth,
            defaultUSTLeaf
        );
        SparseMerkleTree.init(
            epochTrees[currentEpoch],
            config.epochTreeDepth,
            defaultEpochTreeLeaf
        );
        IncrementalBinaryTree.init(
            globalStateTree[currentEpoch],
            config.globalStateTreeDepth,
            0
        );
        globalStateTreeRoots[currentEpoch][
            globalStateTree[currentEpoch].root
        ] = true;
    }

    // Verify input data - Should found better way to handle it.
    function verifyAttesterSignUp(address attester) private view {
        if (attesters[attester] == 0) revert AttesterNotSignUp(attester);
    }

    function verifyProofNullifier(bytes32 proofNullifier) private view {
        if (getProofIndex[proofNullifier] != 0)
            revert ProofAlreadyUsed(proofNullifier);
    }

    function verifyNullifier(uint256 nullifier) private {
        require(nullifier != 0);
        if (usedNullifiers[nullifier] > 0)
            revert NullifierAlreadyUsed(nullifier);
        // Mark the nullifier as used
        usedNullifiers[nullifier] = currentEpoch;
    }

    /**
     * @dev User signs up by providing an identity commitment. It also inserts a fresh state leaf into the state tree.
     * An attester may specify an `initBalance` of reputation the user can use in the current epoch
     * @param identityCommitment Commitment of the user's identity which is a semaphore identity.
     * @param initBalance the starting reputation balance
     */
    function userSignUp(uint256 identityCommitment, uint256 initBalance)
        public
    {
        if (hasUserSignedUp[identityCommitment] == true)
            revert UserAlreadySignedUp(identityCommitment);
        if (numUserSignUps >= config.maxUsers)
            revert ReachedMaximumNumberUserSignedUp();

        uint256 attesterId = attesters[msg.sender];
        if (attesterId == 0 && initBalance != 0)
            revert AirdropWithoutAttester();

        hasUserSignedUp[identityCommitment] = true;
        numUserSignUps++;

        if (attesterId > 0) {
            uint256 initUSTLeaf = Poseidon5.poseidon(
                [
                    initBalance, // posRep
                    0, // negRep
                    0, // graffiti
                    1, // signup
                    0
                ]
            );
            // calculate the initial smt root by inserting at attesterId index
            SparseMerkleTree.update(initUST, attesterId, initUSTLeaf);
        }

        uint256 newGSTLeaf = Poseidon2.poseidon(
            [identityCommitment, initUST.root]
        );
        // now manually reset the tree so it can be used for future signups
        // we'll ignore the root, it will be updated on next update call
        if (attesterId > 0) {
            uint256 index = attesterId;
            for (uint8 i = 0; i < initUST.depth; i++) {
                initUST.leaves[i][index] = initUST.zeroes[i];
                index /= 2;
            }
        }
        IncrementalBinaryTree.insert(globalStateTree[currentEpoch], newGSTLeaf);
        globalStateTreeRoots[currentEpoch][
            globalStateTree[currentEpoch].root
        ] = true;

        emit UserSignedUp(
            currentEpoch,
            identityCommitment,
            attesterId,
            initBalance
        );
    }

    /**
     * overload, see above
     */
    function userSignUp(uint256 identityCommitment) public {
        userSignUp(identityCommitment, 0);
    }

    /**
     * @dev Check if attester can successfully sign up in Unirep.
     */
    function _attesterSignUp(address attester) private {
        if (attesters[attester] != 0) revert AttesterAlreadySignUp(attester);

        if (nextAttesterId >= config.maxAttesters)
            revert ReachedMaximumNumberUserSignedUp();

        attesters[attester] = nextAttesterId;
        nextAttesterId++;
    }

    /**
     * @dev Sign up an attester using the address who sends the transaction
     */
    function attesterSignUp() external override {
        _attesterSignUp(msg.sender);
    }

    /**
     * @dev Sign up an attester using the claimed address and the signature
     * @param attester The address of the attester who wants to sign up
     * @param signature The signature of the attester
     */
    function attesterSignUpViaRelayer(
        address attester,
        bytes calldata signature
    ) external override {
        if (!isValidSignature(attester, signature)) revert InvalidSignature();
        _attesterSignUp(attester);
    }

    /**
     * @dev Check the validity of the attestation and the attester, emit the attestation event.
     * @param attester The address of the attester
     * @param attestation The attestation including positive reputation, negative reputation or graffiti
     * @param epochKey The epoch key which receives attestation
     */
    function assertValidAttestation(
        address attester,
        Attestation memory attestation,
        uint256 epochKey
    ) internal view {
        verifyAttesterSignUp(attester);
        if (msg.value < config.attestingFee) revert AttestingFeeInvalid();
        if (attesters[attester] != attestation.attesterId)
            revert AttesterIdNotMatch(attestation.attesterId);

        if (attestation.signUp != 0 && attestation.signUp != 1)
            revert InvalidSignUpFlag();

        if (epochKey > maxEpochKey) revert InvalidEpochKey();

        // Validate attestation data
        if (!isSNARKField(attestation.posRep))
            revert InvalidSNARKField(AttestationFieldError.POS_REP);

        if (!isSNARKField(attestation.negRep))
            revert InvalidSNARKField(AttestationFieldError.NEG_REP);

        if (!isSNARKField(attestation.graffiti))
            revert InvalidSNARKField(AttestationFieldError.GRAFFITI);
    }

    // increment the hashchain and leave the chain unsealed.
    // Also store a sealed copy of the hashchain in the epoch tree
    function storeAttestation(Attestation memory attestation, uint256 epochKey)
        internal
    {
        uint256 attestationHash = Poseidon5.poseidon(
            [
                attestation.attesterId,
                attestation.posRep,
                attestation.negRep,
                attestation.graffiti,
                attestation.signUp
            ]
        );
        uint256 currentHashchain = attestationHashchains[currentEpoch][
            epochKey
        ];
        uint256 newHashchain = Poseidon2.poseidon(
            [attestationHash, currentHashchain]
        );
        // store the latest unsealed hashchain so we can add to it later
        attestationHashchains[currentEpoch][epochKey] = newHashchain;
        // then store the sealed hashchain
        uint256 sealedHashchain = Poseidon2.poseidon([1, newHashchain]);
        SparseMerkleTree.update(
            epochTrees[currentEpoch],
            epochKey,
            sealedHashchain
        );
    }

    /**
     * @dev An attester submit the attestation with a proof index that the attestation will be sent to
     * and(or) a proof index that the attestation is from
     * If the fromProofIndex is non-zero, it should be valid then the toProofIndex can receive the attestation
     * @param attestation The attestation that the attester wants to send to the epoch key
     * @param epochKey The epoch key which receives attestation
     */
    function submitAttestation(
        Attestation calldata attestation,
        uint256 epochKey
    ) external payable {
        assertValidAttestation(msg.sender, attestation, epochKey);

        if (epochKey > maxEpochKey) revert InvalidEpochKey();

        collectedAttestingFee = collectedAttestingFee.add(msg.value);

        emit AttestationSubmitted(
            currentEpoch,
            epochKey,
            msg.sender,
            attestation
        );

        storeAttestation(attestation, epochKey);
    }

    /**
     * @dev An attester submit the attestation with an epoch key proof via a relayer
     * @param attester The address of the attester
     * @param signature The signature of the attester
     * @param attestation The attestation including positive reputation, negative reputation or graffiti
     * @param epochKey The epoch key which receives attestation
     */
    function submitAttestationViaRelayer(
        address attester,
        bytes calldata signature,
        Attestation calldata attestation,
        uint256 epochKey
    ) external payable {
        if (!isValidSignature(attester, signature)) revert InvalidSignature();
        assertValidAttestation(attester, attestation, epochKey);
        if (epochKey > maxEpochKey) revert InvalidEpochKey();

        collectedAttestingFee = collectedAttestingFee.add(msg.value);

        emit AttestationSubmitted(
            currentEpoch,
            epochKey,
            attester,
            attestation
        );

        storeAttestation(attestation, epochKey);
    }

    /**
     * @dev A user should submit an epoch key proof and get a proof index
     * publicSignals[0] = [ epochKey ]
     * publicSignals[1] = [ globalStateTree ]
     * publicSignals[2] = [ epoch ]
     * @param publicSignals The public signals of the epoch key proof
     * @param proof The The proof of the epoch key proof
     */
    function assertValidEpochKeyProof(
        uint256[] memory publicSignals,
        uint256[8] memory proof
    ) external view {
        uint256 _epoch = publicSignals[2];
        uint256 _globalStateTreeRoot = publicSignals[1];

        // check if proof is submitted before
        if (_epoch != currentEpoch) revert EpochNotMatch();
        if (publicSignals[0] > maxEpochKey) revert InvalidEpochKey();

        // verify global state tree root
        if (globalStateTreeRoots[_epoch][_globalStateTreeRoot] == false)
            revert InvalidGlobalStateTreeRoot(_globalStateTreeRoot);

        // verify proof
        bool isValid = verifyEpochKeyValidity(publicSignals, proof);
        if (isValid == false) revert InvalidProof();
    }

    /**
     * @dev A user spend reputation via an attester, the non-zero nullifiers will be processed as a negative attestation
     * publicSignals[0] = [ epochKey ]
     * publicSignals[1] = [ globalStateTree ]
     * publicSignals[2: maxReputationBudget + 2] = [ reputationNullifiers ]
     * publicSignals[maxReputationBudget + 2] = [ epoch ]
     * publicSignals[maxReputationBudget + 3] = [ attesterId ]
     * publicSignals[maxReputationBudget + 4] = [ proveReputationAmount ]
     * publicSignals[maxReputationBudget + 5] = [ minRep ]
     * publicSignals[maxReputationBudget + 6] = [ minRep ]
     * publicSignals[maxReputationBudget + 7] = [ proveGraffiti ]
     * publicSignals[maxReputationBudget + 8] = [ graffitiPreImage ]
     * @param publicSignals The public signals of the reputation proof
     * @param proof The The proof of the reputation proof
     */
    function spendReputation(
        uint256[] memory publicSignals,
        uint256[8] memory proof
    ) external payable {
        // check if proof is submitted before
        bytes32 proofNullifier = keccak256(
            abi.encodePacked(publicSignals, proof)
        );
        uint256 _maxReputationBudget = config.maxReputationBudget;
        uint256 _epoch = publicSignals[_maxReputationBudget + 2];
        uint256 _globalStateTreeRoot = publicSignals[1];
        uint256 _epochKey = publicSignals[0];

        if (getProofIndex[proofNullifier] != 0)
            revert ProofAlreadyUsed(proofNullifier);

        if (publicSignals[_maxReputationBudget + 2] != currentEpoch)
            revert EpochNotMatch();

        for (uint256 index = 2; index < 2 + _maxReputationBudget; index++) {
            if (publicSignals[index] > 0) verifyNullifier(publicSignals[index]);
        }

        // verify global state tree root
        if (globalStateTreeRoots[_epoch][_globalStateTreeRoot] == false)
            revert InvalidGlobalStateTreeRoot(_globalStateTreeRoot);

        // verify proof
        bool isValid = verifyReputation(publicSignals, proof);
        if (isValid == false) revert InvalidProof();

        // attestation of spending reputation
        Attestation memory attestation;
        attestation.attesterId = publicSignals[_maxReputationBudget + 3];
        attestation.negRep = publicSignals[_maxReputationBudget + 4];

        assertValidAttestation(msg.sender, attestation, _epochKey);
        // Add to the cumulated attesting fee
        collectedAttestingFee = collectedAttestingFee.add(msg.value);

        emit AttestationSubmitted(
            currentEpoch,
            _epochKey,
            msg.sender,
            attestation
        );
        getProofIndex[proofNullifier] = 1;
        storeAttestation(attestation, _epochKey);
    }

    /**
     * @dev Perform an epoch transition, current epoch increases by 1
     */
    function beginEpochTransition() external {
        uint256 initGas = gasleft();

        if (block.timestamp - latestEpochTransitionTime < config.epochLength)
            revert EpochNotEndYet();

        // Mark epoch transitioned as complete and increase currentEpoch
        emit EpochEnded(currentEpoch);

        latestEpochTransitionTime = block.timestamp;
        currentEpoch++;

        // avoid calling init by manually copying zero values and root
        for (uint8 i; i < config.epochTreeDepth; i++) {
            epochTrees[currentEpoch].zeroes[i] = epochTrees[currentEpoch - 1]
                .zeroes[i];
        }
        epochTrees[currentEpoch].root = Poseidon2.poseidon(
            [
                epochTrees[currentEpoch].zeroes[config.epochTreeDepth - 1],
                epochTrees[currentEpoch].zeroes[config.epochTreeDepth - 1]
            ]
        );
        epochTrees[currentEpoch].depth = config.epochTreeDepth;
        for (uint8 i; i < config.globalStateTreeDepth; i++) {
            globalStateTree[currentEpoch].zeroes[i] = globalStateTree[
                currentEpoch - 1
            ].zeroes[i];
        }
        globalStateTree[currentEpoch].root = Poseidon2.poseidon(
            [
                globalStateTree[currentEpoch].zeroes[
                    config.globalStateTreeDepth - 1
                ],
                globalStateTree[currentEpoch].zeroes[
                    config.globalStateTreeDepth - 1
                ]
            ]
        );
        globalStateTree[currentEpoch].depth = config.globalStateTreeDepth;
        globalStateTreeRoots[currentEpoch][
            globalStateTree[currentEpoch].root
        ] = true;

        uint256 gasUsed = initGas.sub(gasleft());
        epochTransitionCompensation[msg.sender] = epochTransitionCompensation[
            msg.sender
        ].add(gasUsed.mul(tx.gasprice));
    }

    /**
     * @dev User submit a start user state transition proof
     * publicSignals[0] = [ globalStateTree ]
     * publicSignals[1] = [ blindedUserState ]
     * publicSignals[2] = [ blindedHashChain ]
     * @param publicSignals The public signals of the start user state transition proof
     * @param proof The The proof of the start user state transition proof
     */
    function startUserStateTransition(
        uint256[] memory publicSignals,
        uint256[8] memory proof
    ) external {
        // check if proof is submitted before
        bytes32 proofNullifier = keccak256(
            abi.encodePacked(publicSignals, proof)
        );
        if (getProofIndex[proofNullifier] != 0)
            revert ProofAlreadyUsed(proofNullifier);

        // verify proof
        bool isValid = verifyStartTransitionProof(publicSignals, proof);
        if (isValid == false) revert InvalidProof();

        submittedBlindedUserStates[publicSignals[1]] = true;
        submittedBlindedHashChains[publicSignals[2]] = true;

        uint256 _proofIndex = proofIndex;
        getProofIndex[proofNullifier] = 1;
    }

    /**
     * @dev User submit a process attestations proof
     * publicSignals[0] = [ outputBlindedUserState ]
     * publicSignals[1] = [ outputBlindedHashChain ]
     * publicSignals[2] = [ inputBlindedUserState ]
     * @param publicSignals The public signals of the process attestations proof
     * @param proof The process attestations proof
     */
    function processAttestations(
        uint256[] memory publicSignals,
        uint256[8] memory proof
    ) external {
        // check if proof is submitted before
        bytes32 proofNullifier = keccak256(
            abi.encodePacked(publicSignals, proof)
        );
        if (getProofIndex[proofNullifier] != 0)
            revert ProofAlreadyUsed(proofNullifier);

        uint256 _inputBlindedUserState = publicSignals[2];
        if (submittedBlindedUserStates[_inputBlindedUserState] == false)
            revert InvalidBlindedUserState(_inputBlindedUserState);

        submittedBlindedUserStates[publicSignals[0]] = true;
        submittedBlindedHashChains[publicSignals[1]] = true;

        // verify proof
        bool isValid = verifyProcessAttestationProof(publicSignals, proof);
        if (isValid == false) revert InvalidProof();

        uint256 _proofIndex = proofIndex;
        getProofIndex[proofNullifier] = 1;
    }

    /**
     * @dev User submit the latest user state transition proof
     * publicSignals[0] = [ fromGlobalStateTree ]
     * publicSignals[1] = [ newGlobalStateTreeLeaf ]
     * publicSignals[2: 2 + numEpochKeyNoncePerEpoch] = [ epkNullifiers ]
     * publicSignals[2 + numEpochKeyNoncePerEpoch] = [ transitionFromEpoch ]
     * publicSignals[3 + numEpochKeyNoncePerEpoch:
                     5+  numEpochKeyNoncePerEpoch] = [ blindedUserStates ]
     * publicSignals[5+  numEpochKeyNoncePerEpoch:
                     5+2*numEpochKeyNoncePerEpoch] = [ blindedHashChains ]
     * publicSignals[5+2*numEpochKeyNoncePerEpoch] = [ fromEpochTree ]
     * @param publicSignals The the public signals of the user state transition proof
     * @param proof The proof of the user state transition proof
     */
    function updateUserStateRoot(
        uint256[] memory publicSignals,
        uint256[8] memory proof
    ) external {
        // check if proof is submitted before
        bytes32 proofNullifier = keccak256(
            abi.encodePacked(publicSignals, proof)
        );
        if (getProofIndex[proofNullifier] != 0)
            revert ProofAlreadyUsed(proofNullifier);
        uint256 _numEpochKeyNoncePerEpoch = config.numEpochKeyNoncePerEpoch;
        // NOTE: this impl assumes all attestations are processed in a single snark.
        if (publicSignals[2 + _numEpochKeyNoncePerEpoch] >= currentEpoch)
            revert InvalidTransitionEpoch();

        for (uint256 index = 2; index < 2 + _numEpochKeyNoncePerEpoch; index++)
            verifyNullifier(publicSignals[index]);

        // verify blindned user states
        for (
            uint256 index = 3 + _numEpochKeyNoncePerEpoch;
            index < 5 + _numEpochKeyNoncePerEpoch;
            index++
        ) {
            if (submittedBlindedUserStates[publicSignals[index]] == false)
                revert InvalidBlindedUserState(publicSignals[index]);
        }

        // verify blinded hash chains
        for (
            uint256 index = 5 + _numEpochKeyNoncePerEpoch;
            index < 5 + 2 * _numEpochKeyNoncePerEpoch;
            index++
        ) {
            if (submittedBlindedHashChains[publicSignals[index]] == false)
                revert InvalidBlindedHashChain(publicSignals[index]);
        }
        // check the from gst root
        uint256 fromEpoch = publicSignals[2 + _numEpochKeyNoncePerEpoch];
        uint256 fromGSTRoot = publicSignals[0];
        if (globalStateTreeRoots[fromEpoch][fromGSTRoot] == false)
            revert InvalidGlobalStateTreeRoot(fromGSTRoot);
        // check the from epoch tree root
        uint256 fromEpochTreeRoot = publicSignals[
            5 + 2 * _numEpochKeyNoncePerEpoch
        ];
        if (epochTrees[fromEpoch].root != fromEpochTreeRoot)
            revert InvalidEpochTreeRoot(fromEpochTreeRoot);

        // verify proof
        bool isValid = verifyUserStateTransition(publicSignals, proof);
        if (isValid == false) revert InvalidProof();

        // update global state tree
        IncrementalBinaryTree.insert(
            globalStateTree[currentEpoch],
            publicSignals[1]
        );
        globalStateTreeRoots[currentEpoch][
            globalStateTree[currentEpoch].root
        ] = true;

<<<<<<< HEAD
        uint256 _proofIndex = proofIndex;
        emit IndexedUserStateTransitionProof(_proofIndex, publicSignals, proof);
=======
>>>>>>> acb8f4c6
        emit UserStateTransitioned(currentEpoch, publicSignals[1]);

        getProofIndex[proofNullifier] = 1;
    }

    /**
     * @dev Verify epoch transition proof
     * publicSignals[0] = [ globalStateTree ]
     * publicSignals[1] = [ epoch ]
     * publicSignals[2] = [ epochKey ]
     * @param publicSignals The public signals of the epoch key proof
     * @param proof The The proof of the epoch key proof
     */
    function verifyEpochKeyValidity(
        uint256[] memory publicSignals,
        uint256[8] memory proof
    ) public view returns (bool) {
        // Before attesting to a given epoch key, an attester must verify validity of the epoch key:
        // 1. user has signed up
        // 2. nonce is no greater than numEpochKeyNoncePerEpoch
        // 3. user has transitioned to the epoch(by proving membership in the globalStateTree of that epoch)
        // 4. epoch key is correctly computed

        // Ensure that each public input is within range of the snark scalar
        // field.
        // TODO: consider having more granular revert reasons
        if (!isValidSignals(publicSignals)) revert InvalidSignals();

        // Verify the proof
        return epkValidityVerifier.verifyProof(proof, publicSignals);
    }

    /**
     * @dev Verify start user state transition proof
     * publicSignals[0] = [ blindedUserState ]
     * publicSignals[1] = [ blindedHashChain ]
     * publicSignals[2] = [ globalStateTree ]
     * @param publicSignals The public signals of the start user state transition proof
     * @param proof The The proof of the start user state transition proof
     */
    function verifyStartTransitionProof(
        uint256[] memory publicSignals,
        uint256[8] memory proof
    ) public view returns (bool) {
        // The start transition proof checks that
        // 1. user has signed up
        // 2. blinded user state is computed by: hash(identity, UST_root, epoch, epoch_key_nonce)
        // 3. blinded hash chain is computed by: hash(identity, hash_chain = 0, epoch, epoch_key_nonce)
        // 4. user has transitioned to some epoch(by proving membership in the globalStateTree of that epoch)

        // Ensure that each public input is within range of the snark scalar
        // field.
        // TODO: consider having more granular revert reasons
        if (!isValidSignals(publicSignals)) revert InvalidSignals();

        // Verify the proof
        return startTransitionVerifier.verifyProof(proof, publicSignals);
    }

    /**
     * @dev Verify process attestations proof
     * publicSignals[0] = [ outputBlindedUserState ]
     * publicSignals[1] = [ outputBlindedHashChain ]
     * publicSignals[2] = [ inputBlindedUserState ]
     * @param publicSignals The public signals of the process attestations proof
     * @param proof The process attestations proof
     */
    function verifyProcessAttestationProof(
        uint256[] memory publicSignals,
        uint256[8] memory proof
    ) public view returns (bool) {
        // The process attestations proof checks that
        // 1. user processes attestations correctly and update the hash chain and user state tree
        // 2. input blinded state is computed by: hash(identity, user_state_tree_root, epoch, from_epk_nonce)
        // 3. output blinded state is computed by: hash(identity, user_state_tree_root, epoch, to_epk_nonce)
        // 4. output hash chain is computed by:  hash(identity, hash_chain, epoch, to_epk_nonce)

        // Ensure that each public input is within range of the snark scalar
        // field.
        if (!isValidSignals(publicSignals)) revert InvalidSignals();

        // Verify the proof
        return processAttestationsVerifier.verifyProof(proof, publicSignals);
    }

    /**
     * @dev Verify user state transition proof
     * publicSignals[0                                    ] = [ newGlobalStateTreeLeaf ]
     * publicSignals[1: this.numEpochKeyNoncePerEpoch + 1 ] = [ epkNullifiers          ]
     * publicSignals[this.numEpochKeyNoncePerEpoch + 1    ] = [ transitionFromEpoch    ]
     * publicSignals[this.numEpochKeyNoncePerEpoch + 2,
     *               this.numEpochKeyNoncePerEpoch + 4    ] = [ blindedUserStates      ]
     * publicSignals[4 + this.numEpochKeyNoncePerEpoch    ] = [ fromGlobalStateTree    ]
     * publicSignals[5 + this.numEpochKeyNoncePerEpoch,
     *               5 + 2 * this.numEpochKeyNoncePerEpoch] = [ blindedHashChains      ]
     * publicSignals[5 + 2 * this.numEpochKeyNoncePerEpoch] = [ fromEpochTree          ]
     * @param publicSignals The public signals of the sign up proof
     * @param proof The The proof of the sign up proof
     */
    function verifyUserStateTransition(
        uint256[] memory publicSignals,
        uint256[8] memory proof
    ) public view returns (bool) {
        // Verify validity of new user state:
        // 1. User's identity and state exist in the provided global state tree
        // 2. All epoch key nonces are processed and blinded hash chains are computed
        // 3. All epoch key nonces are processed and user state trees are computed
        // 4. Compute new global state tree leaf: hash(id, user_state_tree_root)

        if (!isValidSignals(publicSignals)) revert InvalidSignals();

        // Verify the proof
        return userStateTransitionVerifier.verifyProof(proof, publicSignals);
    }

    /**
     * @dev Verify reputation proof
     * publicSignals[0: maxReputationBudget ] = [ reputationNullifiers ]
     * publicSignals[maxReputationBudget    ] = [ epoch ]
     * publicSignals[maxReputationBudget + 1] = [ epochKey ]
     * publicSignals[maxReputationBudget + 2] = [ globalStateTree ]
     * publicSignals[maxReputationBudget + 3] = [ attesterId ]
     * publicSignals[maxReputationBudget + 4] = [ proveReputationAmount ]
     * publicSignals[maxReputationBudget + 5] = [ minRep ]
     * publicSignals[maxReputationBudget + 6] = [ proveGraffiti ]
     * publicSignals[maxReputationBudget + 7] = [ graffitiPreImage ]
     * @param publicSignals The public signals of the reputation proof
     * @param proof The The proof of the reputation proof
     */
    function verifyReputation(
        uint256[] memory publicSignals,
        uint256[8] memory proof
    ) public view returns (bool) {
        // User prove his reputation by an attester:
        // 1. User exists in GST
        // 2. It is the latest state user transition to
        // 3. (optional) different reputation nullifiers equals to prove reputation amount
        // 4. (optional) (positive reputation - negative reputation) is greater than `_minRep`
        // 5. (optional) hash of graffiti pre-image matches

        // Ensure that each public input is within range of the snark scalar
        // field.
        if (!isValidSignals(publicSignals)) revert InvalidSignals();

        // Verify the proof
        return reputationVerifier.verifyProof(proof, publicSignals);
    }

    /**
     * @dev Verify user sign up proof
     * publicSignals[0] = [ epoch ]
     * publicSignals[1] = [ epochKey ]
     * publicSignals[2] = [ globalStateTree ]
     * publicSignals[3] = [ attesterId ]
     * publicSignals[4] = [ userHasSignedUp ]
     * @param publicSignals The public signals of the sign up proof
     * @param proof The The proof of the sign up proof
     */
    function verifyUserSignUp(
        uint256[] memory publicSignals,
        uint256[8] memory proof
    ) public view returns (bool) {
        // User prove his reputation by an attester:
        // 1. User exists in GST
        // 2. It is the latest state user transition to
        // 3. User has a signUp flag in the attester's leaf

        // Ensure that each public input is within range of the snark scalar
        // field.
        if (!isValidSignals(publicSignals)) revert InvalidSignals();

        // Verify the proof
        return userSignUpVerifier.verifyProof(proof, publicSignals);
    }

    /**
     * @dev Functions to burn fee and collect compenstation.
     * TODO: Should use attester fee, shouldn't burn like this.
     */
    function burnAttestingFee() external {
        uint256 amount = collectedAttestingFee;
        collectedAttestingFee = 0;
        Address.sendValue(payable(address(0)), amount);
    }

    /**
     * @dev Users who helps to perform epoch transition can get compensation
     */
    function collectEpochTransitionCompensation() external {
        // NOTE: currently there are no revenue to pay for epoch transition compensation
        uint256 amount = epochTransitionCompensation[msg.sender];
        epochTransitionCompensation[msg.sender] = 0;
        Address.sendValue(payable(msg.sender), amount);
    }

    function globalStateTreeDepth() public view returns (uint8) {
        return config.globalStateTreeDepth;
    }

    function userStateTreeDepth() public view returns (uint8) {
        return config.userStateTreeDepth;
    }

    function epochTreeDepth() public view returns (uint8) {
        return config.epochTreeDepth;
    }

    function numEpochKeyNoncePerEpoch() public view returns (uint256) {
        return config.numEpochKeyNoncePerEpoch;
    }

    function maxReputationBudget() public view returns (uint256) {
        return config.maxReputationBudget;
    }

    function numAttestationsPerProof() public view returns (uint256) {
        return config.numAttestationsPerProof;
    }

    function epochLength() public view returns (uint256) {
        return config.epochLength;
    }

    function attestingFee() public view returns (uint256) {
        return config.attestingFee;
    }

    function maxUsers() public view returns (uint256) {
        return config.maxUsers;
    }

    function maxAttesters() public view returns (uint256) {
        return config.maxAttesters;
    }
}<|MERGE_RESOLUTION|>--- conflicted
+++ resolved
@@ -666,11 +666,6 @@
             globalStateTree[currentEpoch].root
         ] = true;
 
-<<<<<<< HEAD
-        uint256 _proofIndex = proofIndex;
-        emit IndexedUserStateTransitionProof(_proofIndex, publicSignals, proof);
-=======
->>>>>>> acb8f4c6
         emit UserStateTransitioned(currentEpoch, publicSignals[1]);
 
         getProofIndex[proofNullifier] = 1;
