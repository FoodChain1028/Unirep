import { EventEmitter } from 'events'
import { DB, TransactionDB } from 'anondb'
import { ethers, BigNumberish } from 'ethers'
import { Prover } from '@unirep/circuits'
import {
    IncrementalMerkleTree,
    SparseMerkleTree,
    hash2,
    hash4,
} from '@unirep/crypto'
import UNIREP_ABI from '@unirep/contracts/abi/Unirep.json'

const defaultEpochTreeLeaf = hash4([0, 0, 0, 0])

/**
 * The synchronizer is used to construct the Unirep state. After events are emitted from the Unirep contract,
 * the synchronizer will verify the events and then save the states.
 */
export class Synchronizer extends EventEmitter {
    protected _db: DB
    prover: Prover
    provider: any
    unirepContract: ethers.Contract
<<<<<<< HEAD
    attesterId: bigint
    public settings: any
    // state tree for current epoch
    private stateTree?: IncrementalMerkleTree
    protected defaultStateTreeLeaf?: BigInt

    private get _stateTree() {
        if (!this.stateTree) {
            throw new Error('Synchronizer: in memory tree not initialized')
=======
    public settings: ISettings
    // GST for current epoch
    private _globalStateTree?: IncrementalMerkleTree
    protected defaultGSTLeaf?: bigint

    private get globalStateTree() {
        if (!this._globalStateTree) {
            throw new Error('Synchronizer: in memory GST not initialized')
>>>>>>> 5ef3fa8e
        }
        return this.stateTree
    }

    /**
     * Maybe we can default the DB argument to an in memory implementation so
     * that downstream packages don't have to worry about it unless they want
     * to persist things?
     **/
    constructor(config: {
        db: DB
        prover: Prover
        provider: ethers.providers.Provider
        unirepAddress: string
        attesterId: bigint
    }) {
        super()
        const { db, prover, unirepAddress, provider, attesterId } = config
        this.attesterId = attesterId
        this._db = db
        this.unirepContract = new ethers.Contract(
            unirepAddress,
            UNIREP_ABI,
            provider
        )
        this.provider = provider
        this.prover = prover
        this.settings = {
            stateTreeDepth: 0,
            epochTreeDepth: 0,
            numEpochKeyNoncePerEpoch: 0,
            epochLength: 0,
            emptyEpochTreeRoot: BigInt(0),
            aggregateKeyCount: 0,
        }
    }

    async setup() {
        const config = await this.unirepContract.config()
        this.settings.stateTreeDepth = config.stateTreeDepth
        this.settings.epochTreeDepth = config.epochTreeDepth
        this.settings.numEpochKeyNoncePerEpoch =
            config.numEpochKeyNoncePerEpoch.toNumber()
        this.settings.epochLength = (
            await this.unirepContract.attesterEpochLength(this.attesterId)
        ).toNumber()
        this.settings.aggregateKeyCount = config.aggregateKeyCount.toNumber()
        this.settings.emptyEpochTreeRoot = config.emptyEpochTreeRoot
        // load the GST for the current epoch
        // assume we're resuming a sync using the same database
        const epochs = await this._db.findMany('Epoch', {
            where: {
                attesterId: this.attesterId.toString(),
                sealed: false,
            },
        })
        if (epochs.length > 1) {
            throw new Error('Multiple unsealed epochs')
        }
        this.defaultStateTreeLeaf = BigInt(0)
        this.stateTree = new IncrementalMerkleTree(
            this.settings.stateTreeDepth,
            this.defaultStateTreeLeaf
        )
        // if it's a new sync, start with epoch 1
        const epoch = epochs[0]?.number ?? 1
        // otherwise load the leaves and insert them
        // TODO: index consistency verification, ensure that indexes are
        // sequential and no entries are skipped, e.g. 1,2,3,5,6,7
        const leaves = await this._db.findMany('StateTreeLeaf', {
            where: {
                epoch,
                attesterId: this.attesterId.toString(),
            },
            orderBy: {
                index: 'asc',
            },
        })
        for (const leaf of leaves) {
            this._stateTree.insert(leaf.hash)
        }
    }

    /**
     * Start synchronize the events with Unirep contract util a `stop()` is called.
     * The synchronizer will check the database first to check if
     * there is some states stored in database
     */
    async start() {
        await this.setup()
        const state = await this._db.findOne('SynchronizerState', {
            where: {},
        })
        if (!state) {
            await this._db.create('SynchronizerState', {
                attesterId: this.attesterId.toString(),
                latestProcessedBlock: 0,
                latestProcessedTransactionIndex: 0,
                latestProcessedEventIndex: 0,
                latestCompleteBlock: 0,
            })
        }
        this.startDaemon()
    }

    /**
     * Stop synchronizing with Unirep contract.
     */
    async stop() {
        const waitForStopped = new Promise((rs) => this.once('__stopped', rs))
        if (!this.emit('__stop')) {
            this.removeAllListeners('__stopped')
            throw new Error('No daemon is listening')
        }
        await waitForStopped
    }

    private async startDaemon() {
        const stoppedPromise = new Promise((rs) =>
            this.once('__stop', () => rs(null))
        )
        const waitForNewBlock = (afterBlock: number) =>
            new Promise(async (rs) => {
                const _latestBlock = await this.provider.getBlockNumber()
                if (_latestBlock > afterBlock) return rs(_latestBlock)
                this.provider.once('block', rs)
            })
        const startState = await this._db.findOne('SynchronizerState', {
            where: {
                attesterId: this.attesterId.toString(),
            },
        })
        let latestProcessed = startState?.latestCompleteBlock ?? 0
        for (;;) {
            const newBlockNumber = await Promise.race([
                waitForNewBlock(latestProcessed),
                stoppedPromise,
            ])
            // if newBlockNumber is null the daemon has been stopped
            if (newBlockNumber === null) break
            const allEvents = await this.loadNewEvents(
                latestProcessed + 1,
                newBlockNumber as number
            )
            const state = await this._db.findOne('SynchronizerState', {
                where: {
                    attesterId: this.attesterId.toString(),
                },
            })
            if (!state) throw new Error('State not initialized')
            const unprocessedEvents = allEvents.filter((e) => {
                if (e.blockNumber === state.latestProcessedBlock) {
                    if (
                        e.transactionIndex ===
                        state.latestProcessedTransactionIndex
                    ) {
                        return e.logIndex > state.latestProcessedEventIndex
                    }
                    return (
                        e.transactionIndex >
                        state.latestProcessedTransactionIndex
                    )
                }
                return e.blockNumber > state.latestProcessedBlock
            })
            await this.processEvents(unprocessedEvents)
            await this._db.update('SynchronizerState', {
                where: {
                    attesterId: this.attesterId.toString(),
                },
                update: {
                    latestCompleteBlock: newBlockNumber,
                },
            })
            latestProcessed = newBlockNumber
        }
        this.removeAllListeners('__stop')
        this.emit('__stopped')
    }

    // Overridden in subclasses
    async loadNewEvents(fromBlock: number, toBlock: number) {
        return this.unirepContract.queryFilter(
            this.unirepFilter,
            fromBlock,
            toBlock
        )
    }

    async processEvents(events: ethers.Event[]) {
        if (events.length === 0) return
        events.sort((a: any, b: any) => {
            if (a.blockNumber !== b.blockNumber) {
                return a.blockNumber - b.blockNumber
            }
            if (a.transactionIndex !== b.transactionIndex) {
                return a.transactionIndex - b.transactionIndex
            }
            return a.logIndex - b.logIndex
        })

        for (const event of events) {
            try {
                let success: boolean | undefined
                await this._db.transaction(async (db) => {
                    const handler = this.topicHandlers[event.topics[0]]
                    if (!handler) {
                        throw new Error(
                            `Unrecognized event topic "${event.topics[0]}"`
                        )
                    }
                    success = await handler(event, db)
                    db.update('SynchronizerState', {
                        where: {
                            attesterId: this.attesterId.toString(),
                        },
                        update: {
                            latestProcessedBlock: +event.blockNumber,
                            latestProcessedTransactionIndex:
                                +event.transactionIndex,
                            latestProcessedEventIndex: +event.logIndex,
                        },
                    })
                })
                if (success) this.emit(event.topics[0], event)
                this.emit('processedEvent', event)
            } catch (err) {
                console.log(`Error processing event:`, err)
                console.log(event)
                throw err
            }
        }
    }

    /**
     * Wait the synchronizer to process the events until the latest block.
     */
    async waitForSync(blockNumber?: number) {
        const latestBlock =
            blockNumber ?? (await this.unirepContract.provider.getBlockNumber())
        for (;;) {
            const state = await this._db.findOne('SynchronizerState', {
                where: {
                    attesterId: this.attesterId.toString(),
                },
            })
            if (state && state.latestCompleteBlock >= latestBlock) return
            await new Promise((r) => setTimeout(r, 250))
        }
    }

    async readCurrentEpoch() {
        const currentEpoch = await this._db.findOne('Epoch', {
            where: {
                attesterId: this.attesterId.toString(),
            },
            orderBy: {
                number: 'desc',
            },
        })
        return (
            currentEpoch || {
                number: 0,
                sealed: false,
            }
        )
    }

    async loadCurrentEpoch() {
        const epoch = await this.unirepContract.attesterCurrentEpoch(
            this.attesterId
        )
        return BigInt(epoch.toString())
    }

    protected async _checkCurrentEpoch(epoch: number) {
        const currentEpoch = await this.loadCurrentEpoch()
        if (epoch !== Number(currentEpoch)) {
            throw new Error(
                `Synchronizer: Epoch (${epoch}) must be the same as the current epoch ${currentEpoch}`
            )
        }
    }

    protected async _checkValidEpoch(epoch: number) {
        const currentEpoch = await this.loadCurrentEpoch()
        if (epoch > Number(currentEpoch)) {
            throw new Error(
                `Synchronizer: Epoch (${epoch}) must be less than the current epoch ${currentEpoch}`
            )
        }
    }

    protected async _checkEpochKeyRange(epochKey: string) {
        if (BigInt(epochKey) >= BigInt(2 ** this.settings.epochTreeDepth)) {
            throw new Error(
                `Synchronizer: Epoch key (${epochKey}) greater than max leaf value(2**epochTreeDepth)`
            )
        }
    }

    async epochTreeRoot(epoch: number) {
        return this.unirepContract.attesterEpochRoot(this.attesterId, epoch)
    }

    async epochTreeProof(epoch: number, leafIndex: any) {
        const leaves = await this._db.findMany('EpochTreeLeaf', {
            where: {
                epoch,
                attesterId: this.attesterId.toString(),
            },
        })
        const tree = new SparseMerkleTree(
            this.settings.epochTreeDepth,
            defaultEpochTreeLeaf
        )
        for (const leaf of leaves) {
            tree.update(leaf.index, leaf.hash)
        }
        const proof = tree.createProof(leafIndex)
        return proof
    }

    async nullifierExist(nullifier: any) {
        const epochEmitted = await this.unirepContract.usedNullifiers(nullifier)
        return epochEmitted.gt(0)
    }

    async genStateTree(
        _epoch: number | ethers.BigNumberish
    ): Promise<IncrementalMerkleTree> {
        const epoch = Number(_epoch)
        await this._checkValidEpoch(epoch)
        const tree = new IncrementalMerkleTree(
            this.settings.stateTreeDepth,
            this.defaultStateTreeLeaf
        )
        const leaves = await this._db.findMany('StateTreeLeaf', {
            where: {
                epoch,
                attesterId: this.attesterId.toString(),
            },
            orderBy: {
                index: 'asc',
            },
        })
        for (const leaf of leaves) {
            tree.insert(leaf.hash)
        }
        return tree
    }

    async genEpochTree(
        _epoch: number | ethers.BigNumberish
    ): Promise<SparseMerkleTree> {
        const epoch = Number(_epoch)
        await this._checkValidEpoch(epoch)
        const tree = new SparseMerkleTree(
            this.settings.epochTreeDepth,
            hash4([0, 0, 0, 0])
        )
        const leaves = await this._db.findMany('EpochTreeLeaf', {
            where: {
                epoch,
                attesterId: this.attesterId.toString(),
            },
        })
        for (const { index, hash } of leaves) {
            tree.update(BigInt(index), BigInt(hash))
        }
        return tree
    }

    /**
     * Check if the global state tree root is stored in the database
     * @param root The queried global state tree root
     * @param epoch The queried epoch of the global state tree
     * @returns True if the global state tree root exists, false otherwise.
     */
<<<<<<< HEAD
    async stateTreeRootExists(root: BigInt | string, epoch: number) {
=======
    async GSTRootExists(GSTRoot: bigint | string, epoch: number) {
>>>>>>> 5ef3fa8e
        await this._checkValidEpoch(epoch)
        return this.unirepContract.attesterStateTreeRootExists(
            this.attesterId,
            epoch,
            root
        )
    }

    /**
     * Check if the epoch tree root is stored in the database.
     * @param _epochTreeRoot The queried epoch tree root
     * @param epoch The queried epoch of the epoch tree
     * @returns True if the epoch tree root is in the database, false otherwise.
     */
    async epochTreeRootExists(
        _epochTreeRoot: bigint | string,
        epoch: number
    ): Promise<boolean> {
        await this._checkValidEpoch(epoch)
        const root = await this.unirepContract.epochRoots(epoch)
        return root.toString() === _epochTreeRoot.toString()
    }

    /**
     * Get the number of global state tree leaves in a given epoch.
     * @param epoch The epoch query
     * @returns The number of the global state tree leaves
     */
    async numStateTreeLeaves(epoch: number) {
        await this._checkValidEpoch(epoch)
        return this._db.count('StateTreeLeaf', {
            epoch: epoch,
            attesterId: this.attesterId.toString(),
        })
    }

    /**
     * Get the list of attestations that is set to the epoch key.
     * The attestations are verified valid.
     * @param epochKey The query epoch key
     * @returns A list of the attestations.
     */
    async getAttestations(epochKey: string): Promise<any[]> {
        await this._checkEpochKeyRange(epochKey)
        // TODO: transform db entries to IAttestation (they're already pretty similar)
        return this._db.findMany('Attestation', {
            where: {
                epochKey,
                attesterId: this.attesterId.toString(),
            },
        })
    }

    // get a function that will process an event for a topic
    get topicHandlers() {
        const [UserSignedUp] = this.unirepContract.filters.UserSignedUp()
            .topics as string[]
        const [UserStateTransitioned] =
            this.unirepContract.filters.UserStateTransitioned()
                .topics as string[]
        const [AttestationSubmitted] =
            this.unirepContract.filters.AttestationSubmitted()
                .topics as string[]
        const [EpochEnded] = this.unirepContract.filters.EpochEnded()
            .topics as string[]
        const [StateTreeLeaf] = this.unirepContract.filters.StateTreeLeaf()
            .topics as string[]
        const [EpochTreeLeaf] = this.unirepContract.filters.EpochTreeLeaf()
            .topics as string[]
        return {
            [UserSignedUp]: this.userSignedUpEvent.bind(this),
            [UserStateTransitioned]: this.USTEvent.bind(this),
            [AttestationSubmitted]: this.attestationEvent.bind(this),
            [EpochEnded]: this.epochEndedEvent.bind(this),
            [StateTreeLeaf]: this.stateTreeLeaf.bind(this),
            [EpochTreeLeaf]: this.epochTreeLeaf.bind(this),
        } as {
            [key: string]: (
                event: ethers.Event,
                db: TransactionDB
            ) => Promise<undefined | boolean>
        }
    }

    get unirepFilter() {
        const [UserSignedUp] = this.unirepContract.filters.UserSignedUp()
            .topics as string[]
        const [UserStateTransitioned] =
            this.unirepContract.filters.UserStateTransitioned()
                .topics as string[]
        const [AttestationSubmitted] =
            this.unirepContract.filters.AttestationSubmitted()
                .topics as string[]
        const [EpochEnded] = this.unirepContract.filters.EpochEnded()
            .topics as string[]
        const [StateTreeLeaf] = this.unirepContract.filters.StateTreeLeaf()
            .topics as string[]
        const [EpochTreeLeaf] = this.unirepContract.filters.EpochTreeLeaf()
            .topics as string[]

        return {
            address: this.unirepContract.address,
            topics: [
                [
                    UserSignedUp,
                    UserStateTransitioned,
                    AttestationSubmitted,
                    EpochEnded,
                    StateTreeLeaf,
                    EpochTreeLeaf,
                ],
            ],
        }
    }

    // unirep event handlers

    async stateTreeLeaf(event: ethers.Event, db: TransactionDB) {
        const epoch = Number(event.topics[1])
        const attesterId = BigInt(event.topics[2]).toString()
        const index = Number(event.topics[3])
        const decodedData = this.unirepContract.interface.decodeEventLog(
            'StateTreeLeaf',
            event.data
        )
        const hash = BigInt(decodedData.leaf.toString()).toString()
        if (attesterId !== this.attesterId.toString()) return
        db.create('StateTreeLeaf', {
            epoch,
            hash,
            index,
            attesterId,
        })
        return true
    }

    async epochTreeLeaf(event: ethers.Event, db: TransactionDB) {
        const epoch = Number(event.topics[1])
        const attesterId = BigInt(event.topics[2]).toString()
        const index = BigInt(event.topics[3]).toString()
        const decodedData = this.unirepContract.interface.decodeEventLog(
            'EpochTreeLeaf',
            event.data
        )
        const leaf = BigInt(decodedData.leaf.toString()).toString()
        if (attesterId !== this.attesterId.toString()) return

        db.upsert('EpochTreeLeaf', {
            where: {
                epoch,
                index,
                attesterId,
            },
            update: {
                hash: leaf,
            },
            create: {
                epoch,
                index,
                hash: leaf,
                attesterId,
            },
        })
        return true
    }

    async userSignedUpEvent(event: ethers.Event, db: TransactionDB) {
        const decodedData = this.unirepContract.interface.decodeEventLog(
            'UserSignedUp',
            event.data
        )
        const epoch = Number(event.topics[1])
        const idCommitment = BigInt(event.topics[2]).toString()
        const attesterId = BigInt(event.topics[3]).toString()
        const leafIndex = Number(decodedData.leafIndex)
        if (attesterId !== this.attesterId.toString()) return
        db.create('UserSignUp', {
            commitment: idCommitment.toString(),
            epoch,
            attesterId,
        })
        return true
    }

    async attestationEvent(event: ethers.Event, db: TransactionDB) {
        const _epoch = Number(event.topics[1])
        const _epochKey = BigInt(event.topics[2])
        const _attesterId = BigInt(event.topics[3])
        const decodedData = this.unirepContract.interface.decodeEventLog(
            'AttestationSubmitted',
            event.data
        )
        if (_attesterId.toString() !== this.attesterId.toString(10)) return

        const index = `${event.blockNumber
            .toString()
            .padStart(15, '0')}${event.transactionIndex
            .toString()
            .padStart(8, '0')}${event.logIndex.toString().padStart(8, '0')}`

        await this._checkCurrentEpoch(_epoch)
        await this._checkEpochKeyRange(_epochKey.toString())
        const { posRep, negRep } = decodedData

        // const attestation = new Attestation(
        //     BigInt(decodedData.attestation.attesterId),
        //     BigInt(decodedData.attestation.posRep),
        //     BigInt(decodedData.attestation.negRep),
        //     BigInt(decodedData.attestation.graffiti),
        //     BigInt(decodedData.attestation.signUp)
        // )
        db.create('Attestation', {
            epoch: _epoch,
            epochKey: _epochKey.toString(),
            index: index,
            attesterId: _attesterId.toString(),
            posRep: Number(decodedData.posRep),
            negRep: Number(decodedData.negRep),
            graffiti: decodedData.graffiti.toString(),
            timestamp: decodedData.timestamp.toString(),
            hash: hash2([posRep, negRep]).toString(),
        })
        return true
    }

    async USTEvent(event: ethers.Event, db: TransactionDB) {
        const decodedData = this.unirepContract.interface.decodeEventLog(
            'UserStateTransitioned',
            event.data
        )

        const transactionHash = event.transactionHash
        const epoch = Number(event.topics[1])
        const attesterId = BigInt(event.topics[2])
        const leafIndex = BigInt(event.topics[3])
        const { nullifier, hashedLeaf } = decodedData
        if (attesterId.toString() !== this.attesterId.toString()) return

        db.create('Nullifier', {
            epoch,
            attesterId: attesterId.toString(),
            nullifier: nullifier.toString(),
            transactionHash: event.transactionHash,
        })

        return true
    }

    async epochEndedEvent(event: ethers.Event, db: TransactionDB) {
        const epoch = Number(event?.topics[1])
        const attesterId = BigInt(event?.topics[2]).toString()
        console.log(`Epoch ${epoch} ended`)
        if (attesterId !== this.attesterId.toString()) return
        db.upsert('Epoch', {
            where: {
                number: epoch,
                attesterId,
            },
            update: {
                sealed: true,
            },
            create: {
                number: epoch,
                attesterId,
                sealed: true,
            },
        })
        // create the next stub entry
        db.create('Epoch', {
            number: epoch + 1,
            attesterId,
            sealed: false,
        })
        return true
    }
}<|MERGE_RESOLUTION|>--- conflicted
+++ resolved
@@ -21,26 +21,15 @@
     prover: Prover
     provider: any
     unirepContract: ethers.Contract
-<<<<<<< HEAD
     attesterId: bigint
     public settings: any
     // state tree for current epoch
     private stateTree?: IncrementalMerkleTree
-    protected defaultStateTreeLeaf?: BigInt
-
+    protected defaultStateTreeLeaf?: bigint
+    
     private get _stateTree() {
         if (!this.stateTree) {
             throw new Error('Synchronizer: in memory tree not initialized')
-=======
-    public settings: ISettings
-    // GST for current epoch
-    private _globalStateTree?: IncrementalMerkleTree
-    protected defaultGSTLeaf?: bigint
-
-    private get globalStateTree() {
-        if (!this._globalStateTree) {
-            throw new Error('Synchronizer: in memory GST not initialized')
->>>>>>> 5ef3fa8e
         }
         return this.stateTree
     }
@@ -420,11 +409,7 @@
      * @param epoch The queried epoch of the global state tree
      * @returns True if the global state tree root exists, false otherwise.
      */
-<<<<<<< HEAD
     async stateTreeRootExists(root: BigInt | string, epoch: number) {
-=======
-    async GSTRootExists(GSTRoot: bigint | string, epoch: number) {
->>>>>>> 5ef3fa8e
         await this._checkValidEpoch(epoch)
         return this.unirepContract.attesterStateTreeRootExists(
             this.attesterId,
