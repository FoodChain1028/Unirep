--- conflicted
+++ resolved
@@ -25,8 +25,7 @@
 export const hashOne = (input: any) => hash1([input])
 export const genRandomSalt = () => _genRandomSalt() as bigint
 
-<<<<<<< HEAD
-export { SNARK_FIELD_SIZE, genRandomSalt, stringifyBigInts, unstringifyBigInts }
+export { SNARK_FIELD_SIZE, stringifyBigInts, unstringifyBigInts }
 
 export const genEpochKey = (
     identityNullifier: bigint,
@@ -72,7 +71,4 @@
         BigInt(graffiti),
         BigInt(timestamp),
     ])
-}
-=======
-export { SNARK_FIELD_SIZE, stringifyBigInts, unstringifyBigInts }
->>>>>>> 5ef3fa8e
+}